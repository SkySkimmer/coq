(************************************************************************)
(*         *   The Coq Proof Assistant / The Coq Development Team       *)
(*  v      *   INRIA, CNRS and contributors - Copyright 1999-2018       *)
(* <O___,, *       (see CREDITS file for the list of authors)           *)
(*   \VV/  **************************************************************)
(*    //   *    This file is distributed under the terms of the         *)
(*         *     GNU Lesser General Public License Version 2.1          *)
(*         *     (see LICENSE file for the text of the license)         *)
(************************************************************************)

(* enable in case of stm problems  *)
(* let stm_debug () = !Flags.debug *)
let stm_debug = ref false

let stm_pr_err s  = Format.eprintf "%s] %s\n%!"     (Spawned.process_id ()) s
let stm_pp_err pp = Format.eprintf "%s] @[%a@]\n%!" (Spawned.process_id ()) Pp.pp_with pp

let stm_prerr_endline s = if !stm_debug then begin stm_pr_err (s ()) end else ()
let stm_pperr_endline s = if !stm_debug then begin stm_pp_err (s ()) end else ()

let stm_prerr_debug   s = if !Flags.debug then begin stm_pr_err (s ()) end else ()

open Pp
open CErrors
open Names
open Feedback
open Vernacexpr
open Vernacextend

module PG_compat = Vernacstate.Proof_global [@@ocaml.warning "-3"]

let is_vtkeep = function VtKeep _ -> true | _ -> false
let get_vtkeep = function VtKeep x -> x | _ -> assert false

module AsyncOpts = struct

  type cache = Force
  type async_proofs = APoff | APonLazy | APon
  type tac_error_filter = [ `None | `Only of string list | `All ]

  type stm_opt = {
    async_proofs_n_workers : int;
    async_proofs_n_tacworkers : int;

    async_proofs_cache : cache option;
    async_proofs_mode : async_proofs;

    async_proofs_private_flags : string option;
    async_proofs_never_reopen_branch : bool;

    async_proofs_tac_error_resilience : tac_error_filter;
    async_proofs_cmd_error_resilience : bool;
    async_proofs_delegation_threshold : float;
  }

  let default_opts = {
    async_proofs_n_workers = 1;
    async_proofs_n_tacworkers = 2;

    async_proofs_cache = None;

    async_proofs_mode = APoff;

    async_proofs_private_flags = None;
    async_proofs_never_reopen_branch = false;

    async_proofs_tac_error_resilience = `Only [ "curly" ];
    async_proofs_cmd_error_resilience = true;
    async_proofs_delegation_threshold = 0.03;
  }

  let cur_opt = ref default_opts
end

open AsyncOpts

let async_proofs_is_master opt =
  opt.async_proofs_mode = APon &&
  !Flags.async_proofs_worker_id = "master"

let execution_error ?loc state_id msg =
    feedback ~id:state_id (Message (Error, loc, msg))

module Hooks = struct

let state_computed, state_computed_hook = Hook.make
 ~default:(fun ~doc:_ state_id ~in_cache ->
    feedback ~id:state_id Processed) ()

let state_ready, state_ready_hook = Hook.make
 ~default:(fun ~doc:_ state_id -> ()) ()

let forward_feedback, forward_feedback_hook =
  let m = Mutex.create () in
  Hook.make ~default:(function
    | { doc_id = did; span_id = id; route; contents } ->
        try Mutex.lock m; feedback ~did ~id ~route contents; Mutex.unlock m
        with e -> Mutex.unlock m; raise e) ()

let unreachable_state, unreachable_state_hook = Hook.make
 ~default:(fun ~doc:_ _ _ -> ()) ()

include Hook

(* enables:  Hooks.(call foo args) *)
let call = get

let call_process_error_once =
  let processed : unit Exninfo.t = Exninfo.make () in
  fun (_, info as ei) ->
    match Exninfo.get info processed with
    | Some _ -> ei
    | None ->
        let e, info = ExplainErr.process_vernac_interp_error ei in
        let info = Exninfo.add info processed () in
        e, info

end

let async_proofs_workers_extra_env = ref [||]

type aast = {
  verbose : bool;
  indentation : int;
  strlen : int;
  mutable expr : vernac_control; (* mutable: Proof using hinted by aux file *)
}
let pr_ast { expr; indentation } = Pp.(int indentation ++ str " " ++ Ppvernac.pr_vernac expr)

(* Commands piercing opaque *)
let may_pierce_opaque = function
  | VernacPrint _
  | VernacExtend (("Extraction",_), _)
  | VernacExtend (("SeparateExtraction",_), _)
  | VernacExtend (("ExtractionLibrary",_), _)
  | VernacExtend (("RecursiveExtractionLibrary",_), _)
  | VernacExtend (("ExtractionConstant",_), _)
  | VernacExtend (("ExtractionInlinedConstant",_), _)
  | VernacExtend (("ExtractionInductive",_), _) -> true
  | _ -> false

let update_global_env () =
  if PG_compat.there_are_pending_proofs () then
    PG_compat.update_global_env ()

module Vcs_ = Vcs.Make(Stateid.Self)
type future_proof = Proof_global.closed_proof_output Future.computation

type depth = int
type branch_type =
  [ `Master
  | `Proof of depth
  | `Edit of
      Stateid.t * Stateid.t  * Vernacextend.vernac_qed_type * Vcs_.Branch.t ]
(* TODO 8.7 : split commands and tactics, since this type is too messy now *)
type cmd_t = {
  ctac : bool; (* is a tactic *)
  ceff : bool; (* is a side-effecting command in the middle of a proof *)
  cast : aast;
  cids : Names.Id.t list;
  cblock : proof_block_name option;
  cqueue : [ `MainQueue
           | `TacQueue of solving_tac * anon_abstracting_tac * AsyncTaskQueue.cancel_switch
           | `QueryQueue of AsyncTaskQueue.cancel_switch
           | `SkipQueue ] }
type fork_t = aast * Vcs_.Branch.t * opacity_guarantee * Names.Id.t list
type qed_t = {
  qast : aast;
  keep : vernac_qed_type;
  mutable fproof : (future_proof * AsyncTaskQueue.cancel_switch) option;
  brname : Vcs_.Branch.t;
  brinfo : branch_type Vcs_.branch_info
}
type seff_t = ReplayCommand of aast | CherryPickEnv
type alias_t = Stateid.t * aast

type transaction =
  | Cmd    of cmd_t
  | Fork   of fork_t
  | Qed    of qed_t
  | Sideff of seff_t
  | Alias  of alias_t
  | Noop
type step =
  [ `Cmd    of cmd_t
  | `Fork   of fork_t * Stateid.t option
  | `Qed    of qed_t * Stateid.t
  | `Sideff of seff_t * Stateid.t
  | `Alias  of alias_t ]

type visit = { step : step; next : Stateid.t }

let mkTransTac cast cblock cqueue =
  Cmd { ctac = true; cast; cblock; cqueue; cids = []; ceff = false }

let mkTransCmd cast cids ceff cqueue =
  Cmd { ctac = false; cast; cblock = None; cqueue; cids; ceff }

(* Parts of the system state that are morally part of the proof state *)
let summary_pstate = Evarutil.meta_counter_summary_tag,
                     Evd.evar_counter_summary_tag,
                     Obligations.program_tcc_summary_tag

type cached_state =
  | EmptyState
  | ParsingState of Vernacstate.Parser.state
  | FullState of Vernacstate.t
  | ErrorState of Vernacstate.Parser.state option * Exninfo.iexn
type branch = Vcs_.Branch.t * branch_type Vcs_.branch_info
type backup = { mine : branch; others : branch list }

type 'vcs state_info = { (* TODO: Make this record private to VCS *)
  mutable n_reached : int;      (* debug cache: how many times was computed *)
  mutable n_goals : int;        (* open goals: indentation *)
  mutable state : cached_state; (* state value *)
  mutable proof_mode : Pvernac.proof_mode option;
  mutable vcs_backup : 'vcs option * backup option;
}
let default_info proof_mode =
  {
    n_reached = 0; n_goals = 0;
    state = EmptyState;
    proof_mode;
    vcs_backup = (None,None);
  }

module DynBlockData : Dyn.S = Dyn.Make ()

(* Clusters of nodes implemented as Dag properties.  While Dag and Vcs impose
 * no constraint on properties, here we impose boxes to be non overlapping.
 * Such invariant makes sense for the current kinds of boxes (proof blocks and
 * entire proofs) but may make no sense and dropped/refined in the future.
 * Such invariant is useful to detect broken proof block detection code *)
type box =
  | ProofTask of pt
  | ProofBlock of static_block_declaration * proof_block_name
and pt = { (* TODO: inline records in OCaml 4.03 *)
  lemma : Stateid.t;
  qed   : Stateid.t;
}
and static_block_declaration = {
  block_start : Stateid.t;
  block_stop  : Stateid.t;
  dynamic_switch : Stateid.t;
  carry_on_data : DynBlockData.t;
}

(* Functions that work on a Vcs with a specific branch type *)
module Vcs_aux : sig

  val proof_nesting : (branch_type, 't,'i,'c) Vcs_.t -> int
  val find_proof_at_depth :
          (branch_type, 't, 'i,'c) Vcs_.t -> int ->
      Vcs_.Branch.t * branch_type Vcs_.branch_info
  exception Expired
  val visit : (branch_type, transaction,'i,'c) Vcs_.t -> Vcs_.Dag.node -> visit

end = struct (* {{{ *)

  let proof_nesting vcs =
    List.fold_left max 0
      (CList.map_filter
        (function
         | { Vcs_.kind = `Proof n } -> Some n
         | { Vcs_.kind = `Edit _ } -> Some 1
         | _ -> None)
        (List.map (Vcs_.get_branch vcs) (Vcs_.branches vcs)))

  let find_proof_at_depth vcs pl =
    try List.find (function
          | _, { Vcs_.kind = `Proof n } -> Int.equal n pl
          | _, { Vcs_.kind = `Edit _ } -> anomaly(Pp.str "find_proof_at_depth")
          | _ -> false)
        (List.map (fun h -> h, Vcs_.get_branch vcs h) (Vcs_.branches vcs))
    with Not_found -> failwith "find_proof_at_depth"

  exception Expired
  let visit vcs id =
    if Stateid.equal id Stateid.initial then
      anomaly(Pp.str "Visiting the initial state id.")
    else if Stateid.equal id Stateid.dummy then
      anomaly(Pp.str "Visiting the dummy state id.")
    else
    try
      match Vcs_.Dag.from_node (Vcs_.dag vcs) id with
      | [n, Cmd x] -> { step = `Cmd x; next = n }
      | [n, Alias x] -> { step = `Alias x; next = n }
      | [n, Fork x] -> { step = `Fork (x,None); next = n }
      | [n, Fork x; p, Noop] -> { step = `Fork (x,Some p); next = n }
      | [p, Noop; n, Fork x] -> { step = `Fork (x,Some p); next = n }
      | [n, Qed x; p, Noop]
      | [p, Noop; n, Qed x] -> { step = `Qed (x,p); next = n }
      | [n, Sideff CherryPickEnv; p, Noop]
      | [p, Noop; n, Sideff CherryPickEnv]-> { step = `Sideff (CherryPickEnv, p); next = n }
      | [n, Sideff (ReplayCommand x); p, Noop]
      | [p, Noop; n, Sideff (ReplayCommand x)]-> { step = `Sideff(ReplayCommand x,p); next = n }
      | [n, Sideff (ReplayCommand x)]-> {step = `Sideff(ReplayCommand x, Stateid.dummy); next=n}
      | _ -> anomaly (Pp.str ("Malformed VCS at node "^Stateid.to_string id^"."))
    with Not_found -> raise Expired

end (* }}} *)

(*************************** THE DOCUMENT *************************************)
(******************************************************************************)

type interactive_top = TopLogical of DirPath.t | TopPhysical of string

(* The main document type associated to a VCS *)
type stm_doc_type =
  | VoDoc       of string
  | VioDoc      of string
  | Interactive of interactive_top

(* Dummy until we land the functional interp patch + fixed start_library *)
type doc = int
let dummy_doc : doc = 0

(* Imperative wrap around VCS to obtain _the_ VCS that is the
 * representation of the document Coq is currently processing *)
module VCS : sig

  exception Expired

  module Branch : (module type of Vcs_.Branch with type t = Vcs_.Branch.t)
  type id = Stateid.t
  type 'branch_type branch_info = 'branch_type Vcs_.branch_info = {
    kind : [> `Master] as 'branch_type;
    root : id;
    pos  : id;
  }

  type vcs = (branch_type, transaction, vcs state_info, box) Vcs_.t

  val init : stm_doc_type -> id -> Vernacstate.Parser.state -> doc
  (* val get_type : unit -> stm_doc_type *)
  val set_ldir : Names.DirPath.t -> unit
  val get_ldir : unit -> Names.DirPath.t

  val is_interactive : unit -> bool
  val is_vio_doc : unit -> bool

  val current_branch : unit -> Branch.t
  val checkout : Branch.t -> unit
  val branches : unit -> Branch.t list
  val get_branch : Branch.t -> branch_type branch_info
  val get_branch_pos : Branch.t -> id
  val new_node : ?id:Stateid.t -> Pvernac.proof_mode option -> unit -> id
  val merge : id -> ours:transaction -> ?into:Branch.t -> Branch.t -> unit
  val rewrite_merge : id -> ours:transaction -> at:id -> Branch.t -> unit
  val delete_branch : Branch.t -> unit
  val commit : id -> transaction -> unit
  val mk_branch_name : aast -> Branch.t
  val edit_branch : Branch.t
  val branch : ?root:id -> ?pos:id -> Branch.t -> branch_type -> unit
  val reset_branch : Branch.t -> id -> unit
  val reachable : id -> Stateid.Set.t
  val cur_tip : unit -> id

  val get_info : id -> vcs state_info
  val reached : id -> unit
  val goals : id -> int -> unit
  val set_state : id -> cached_state -> unit
  val get_state : id -> cached_state
  val set_parsing_state : id -> Vernacstate.Parser.state -> unit
  val get_parsing_state : id -> Vernacstate.Parser.state option
  val get_proof_mode : id -> Pvernac.proof_mode option

  (* cuts from start -> stop, raising Expired if some nodes are not there *)
  val slice : block_start:id -> block_stop:id -> vcs
  val nodes_in_slice : block_start:id -> block_stop:id -> Stateid.t list

  val create_proof_task_box : id list -> qed:id -> block_start:id -> unit
  val create_proof_block : static_block_declaration -> string -> unit
  val box_of : id -> box list
  val delete_boxes_of : id -> unit
  val proof_task_box_of : id -> pt option

  val proof_nesting : unit -> int
  val checkout_shallowest_proof_branch : unit -> unit
  val propagate_sideff : action:seff_t -> Stateid.t list
  val propagate_qed : unit -> unit

  val gc : unit -> unit

  val visit : id -> visit

  val print : ?now:bool -> unit -> unit

  val backup : unit -> vcs
  val restore : vcs -> unit

end = struct (* {{{ *)

  include Vcs_
  exception Expired = Vcs_aux.Expired

  open Printf

  let print_dag vcs () =

    (* Due to threading, be wary that this will be called from the
       toplevel with we_are_parsing set to true, as indeed, the
       toplevel is waiting for input . What a race! XD

       In case you are hitting the race enable stm_debug.
    *)
    if !stm_debug then Flags.we_are_parsing := false;

    let fname =
      "stm_" ^ Str.global_replace (Str.regexp " ") "_" (Spawned.process_id ()) in
    let string_of_transaction = function
      | Cmd { cast = t } | Fork (t, _,_,_) ->
          (try Pp.string_of_ppcmds (pr_ast t) with _ -> "ERR")
      | Sideff (ReplayCommand t) ->
          sprintf "Sideff(%s)"
            (try Pp.string_of_ppcmds (pr_ast t) with _ -> "ERR")
      | Sideff CherryPickEnv -> "EnvChange"
      | Noop -> " "
      | Alias (id,_) -> sprintf "Alias(%s)" (Stateid.to_string id)
      | Qed { qast } -> Pp.string_of_ppcmds (pr_ast qast) in
    let is_green id =
      match get_info vcs id with
      | Some { state = FullState _ } -> true
      | _ -> false in
    let is_red id =
      match get_info vcs id with
      | Some { state = ErrorState _ } -> true
      | _ -> false in
    let head = current_branch vcs in
    let heads =
      List.map (fun x -> x, (get_branch vcs x).pos) (branches vcs) in
    let graph = dag vcs in
    let quote s =
      Str.global_replace (Str.regexp "\n") "<BR/>"
       (Str.global_replace (Str.regexp "<") "&lt;"
        (Str.global_replace (Str.regexp ">") "&gt;"
         (Str.global_replace (Str.regexp "\"") "&quot;"
          (Str.global_replace (Str.regexp "&") "&amp;"
           (String.sub s 0 (min (String.length s) 20)))))) in
    let fname_dot, fname_ps =
      let f = "/tmp/" ^ Filename.basename fname in
      f ^ ".dot", f ^ ".pdf" in
    let node id = "s" ^ Stateid.to_string id in
    let edge tr =
      sprintf "<<FONT POINT-SIZE=\"12\" FACE=\"sans\">%s</FONT>>"
        (quote (string_of_transaction tr)) in
    let node_info id =
      match get_info vcs id with
      | None -> ""
      | Some info ->
          sprintf "<<FONT POINT-SIZE=\"12\">%s</FONT>" (Stateid.to_string id) ^
          sprintf " <FONT POINT-SIZE=\"11\">r:%d g:%d</FONT>>"
            info.n_reached info.n_goals in
    let color id =
      if is_red id then "red" else if is_green id then "green" else "white" in
    let nodefmt oc id =
      fprintf oc "%s [label=%s,style=filled,fillcolor=%s];\n"
        (node id) (node_info id) (color id) in

    let ids = ref Stateid.Set.empty in
    let boxes = ref [] in
    (* Fill in *)
    Dag.iter graph (fun from _ _ l ->
      ids := Stateid.Set.add from !ids;
      List.iter (fun box -> boxes := box :: !boxes)
        (Dag.property_of graph from);
      List.iter (fun (dest, _) ->
        ids := Stateid.Set.add dest !ids;
        List.iter (fun box -> boxes := box :: !boxes)
          (Dag.property_of graph dest))
      l);
    boxes := CList.sort_uniquize Dag.Property.compare !boxes;

    let oc = open_out fname_dot in
    output_string oc "digraph states {\n";
    Dag.iter graph (fun from cf _ l ->
      List.iter (fun (dest, trans) ->
       fprintf oc "%s -> %s [xlabel=%s,labelfloat=true];\n"
           (node from) (node dest) (edge trans)) l
    );

    let contains b1 b2 =
      Stateid.Set.subset
        (Dag.Property.having_it b2) (Dag.Property.having_it b1) in
    let same_box = Dag.Property.equal in
    let outerboxes boxes =
       List.filter (fun b ->
         not (List.exists (fun b1 ->
           not (same_box b1 b) && contains b1 b) boxes)
         ) boxes in
    let rec rec_print b =
      boxes := CList.remove same_box b !boxes;
      let sub_boxes = List.filter (contains b) (outerboxes !boxes) in
      fprintf oc "subgraph cluster_%s {\n" (Dag.Property.to_string b);
      List.iter rec_print sub_boxes;
      Stateid.Set.iter (fun id ->
        if Stateid.Set.mem id !ids then begin
          ids := Stateid.Set.remove id !ids;
          nodefmt oc id
        end)
        (Dag.Property.having_it b);
      match Dag.Property.data b with
      | ProofBlock ({ dynamic_switch = id }, lbl) ->
          fprintf oc "label=\"%s (test:%s)\";\n" lbl (Stateid.to_string id);
          fprintf oc "color=red; }\n"
      | ProofTask _ -> fprintf oc "color=blue; }\n"
      in
    List.iter rec_print (outerboxes !boxes);
    Stateid.Set.iter (nodefmt oc) !ids;

    List.iteri (fun i (b,id) ->
      let shape = if Branch.equal head b then "box3d" else "box" in
      fprintf oc "b%d -> %s;\n" i (node id);
      fprintf oc "b%d [shape=%s,label=\"%s\"];\n" i shape
        (Branch.to_string b);
    ) heads;

    output_string oc "}\n";
    close_out oc;
    ignore(Sys.command
      ("dot -Tpdf -Gcharset=latin1 " ^ fname_dot ^ " -o" ^ fname_ps))

  type vcs = (branch_type, transaction, vcs state_info, box) t
  let vcs : vcs ref = ref (empty Stateid.dummy)

  let doc_type = ref (Interactive (TopLogical (Names.DirPath.make [])))
  let ldir = ref Names.DirPath.empty

  let init dt id ps =
    doc_type := dt;
    vcs := empty id;
    let info = { (default_info None) with state = ParsingState ps } in
    vcs := set_info !vcs id info;
    dummy_doc

  let set_ldir ld =
    ldir := ld

  let get_ldir () = !ldir
  (* let get_type () = !doc_type *)

  let is_interactive () =
    match !doc_type with
    | Interactive _ -> true
    | _ -> false

  let is_vio_doc () =
    match !doc_type with
    | VioDoc _ -> true
    | _ -> false

  let current_branch () = current_branch !vcs

  let checkout head = vcs := checkout !vcs head
  let branches () = branches !vcs
  let get_branch head = get_branch !vcs head
  let get_branch_pos head = (get_branch head).pos
  let new_node ?(id=Stateid.fresh ()) proof_mode () =
    assert(Vcs_.get_info !vcs id = None);
    vcs := set_info !vcs id (default_info proof_mode);
    id
  let merge id ~ours ?into branch =
    vcs := merge !vcs id ~ours ~theirs:Noop ?into branch
  let delete_branch branch = vcs := delete_branch !vcs branch
  let reset_branch branch id = vcs := reset_branch !vcs branch id
  let commit id t = vcs := commit !vcs id t
  let rewrite_merge id ~ours ~at branch =
    vcs := rewrite_merge !vcs id ~ours ~theirs:Noop ~at branch
  let reachable id = reachable !vcs id
  let mk_branch_name { expr = x } = Branch.make
    (match Vernacprop.under_control x with
    | VernacDefinition (_,({CAst.v=Name i},_),_) -> Id.to_string i
    | VernacStartTheoremProof (_,[({CAst.v=i},_),_]) -> Id.to_string i
    | VernacInstance (_,(({CAst.v=Name i},_),_,_),_,_) -> Id.to_string i
    | _ -> "branch")
  let edit_branch = Branch.make "edit"
  let branch ?root ?pos name kind = vcs := branch !vcs ?root ?pos name kind
  let get_info id =
    match get_info !vcs id with
    | Some x -> x
    | None -> raise Vcs_aux.Expired
  let set_state id s =
    let info = get_info id in
    info.state <- s;
    let is_full_state_valid = match s with
      | FullState _ -> true
      | EmptyState | ErrorState _ | ParsingState _ -> false
    in
    if async_proofs_is_master !cur_opt && is_full_state_valid then
      Hooks.(call state_ready ~doc:dummy_doc (* XXX should be taken in input *) id)

  let get_state id = (get_info id).state

  let get_parsing_state id =
    stm_pperr_endline (fun () -> str "retrieve parsing state state " ++ str (Stateid.to_string id) ++ str " }}}");
    match (get_info id).state with
    | FullState s -> Some s.Vernacstate.parsing
    | ParsingState s -> Some s
    | ErrorState (s,_) -> s
    | EmptyState -> None

  let set_parsing_state id ps =
    let info = get_info id in
    let new_state =
      match info.state with
      | FullState s -> assert false
      | ParsingState s -> assert false
      | ErrorState _ -> assert false
      | EmptyState -> ParsingState ps
    in
    info.state <- new_state

  let get_proof_mode id = (get_info id).proof_mode

  let reached id =
    let info = get_info id in
    info.n_reached <- info.n_reached + 1
  let goals id n = (get_info id).n_goals <- n
  let cur_tip () = get_branch_pos (current_branch ())

  let proof_nesting () = Vcs_aux.proof_nesting !vcs

  let checkout_shallowest_proof_branch () =
    if List.mem edit_branch (Vcs_.branches !vcs) then begin
      checkout edit_branch
    end else
      let pl = proof_nesting () in
      try
        let branch = fst @@ Vcs_aux.find_proof_at_depth !vcs pl in
        checkout branch
      with Failure _ ->
        checkout Branch.master

  (* copies the transaction on every open branch *)
  let propagate_sideff ~action =
    List.map (fun b ->
      checkout b;
      let proof_mode = get_proof_mode @@ get_branch_pos b in
      let id = new_node proof_mode () in
      merge id ~ours:(Sideff action) ~into:b Branch.master;
      id)
    (List.filter (fun b -> not (Branch.equal b Branch.master)) (branches ()))

  let propagate_qed () =
    List.iter (fun b ->
      checkout b;
      let proof_mode = get_proof_mode @@ get_branch_pos b in
      let id = new_node proof_mode () in
      let parsing = Option.get @@ get_parsing_state (get_branch_pos b) in
      merge id ~ours:(Sideff CherryPickEnv) ~into:b Branch.master;
      set_parsing_state id parsing)
    (List.filter (fun b -> not (Branch.equal b Branch.master)) (branches ()))

  let visit id = Vcs_aux.visit !vcs id

  let nodes_in_slice ~block_start ~block_stop =
    let rec aux id =
      if Stateid.equal id block_start then [] else
      match visit id with
      | { next = n; step = `Cmd x } -> (id,Cmd x) :: aux n
      | { next = n; step = `Alias x } -> (id,Alias x) :: aux n
      | { next = n; step = `Sideff (ReplayCommand x,_) } ->
           (id,Sideff (ReplayCommand x)) :: aux n
      | _ -> anomaly Pp.(str("Cannot slice from "^ Stateid.to_string block_start ^
                         " to "^Stateid.to_string block_stop^"."))
    in aux block_stop

  (* [slice] copies a slice of the DAG, keeping only the last known valid state.
     When it copies a state, it drops the libobjects and keeps only the structure. *)
  let slice ~block_start ~block_stop =
    let l = nodes_in_slice ~block_start ~block_stop in
    let copy_info v id =
      let info = get_info id in
      Vcs_.set_info v id
        { info with state = EmptyState;
                    vcs_backup = None,None } in
    let make_shallow = function
      | FullState st -> FullState (Vernacstate.make_shallow st)
      | x -> x
    in
    let copy_info_w_state v id =
      let info = get_info id in
      Vcs_.set_info v id { info with state = make_shallow info.state; vcs_backup = None,None } in
    let copy_proof_blockes v =
      let nodes = Vcs_.Dag.all_nodes (Vcs_.dag v) in
      let props =
        Stateid.Set.fold (fun n pl -> Vcs_.property_of !vcs n @ pl) nodes [] in
      let props = CList.sort_uniquize Vcs_.Dag.Property.compare props in
      List.fold_left (fun v p ->
        Vcs_.create_property v
          (Stateid.Set.elements (Vcs_.Dag.Property.having_it p))
          (Vcs_.Dag.Property.data p)) v props
    in
    let v = Vcs_.empty block_start in
    let v = copy_info v block_start in
    let v = List.fold_right (fun (id,tr) v ->
      let v = Vcs_.commit v id tr in
      let v = copy_info v id in
      v) l v in
    (* Stm should have reached the beginning of proof *)
    assert (match get_state block_start
            with FullState _ -> true | _  -> false);
    (* We put in the new dag the most recent state known to master *)
    let rec fill id =
      match get_state id with
      | EmptyState | ErrorState _ | ParsingState _ -> fill (Vcs_aux.visit v id).next
      | FullState _ -> copy_info_w_state v id
    in
    let v = fill block_stop in
    (* We put in the new dag the first state (since Qed shall run on it,
     * see check_task_aux) *)
    let v = copy_info_w_state v block_start in
    copy_proof_blockes v

  let nodes_in_slice ~block_start ~block_stop =
    List.rev (List.map fst (nodes_in_slice ~block_start ~block_stop))

  let topo_invariant l =
    let all = List.fold_right Stateid.Set.add l Stateid.Set.empty in
    List.for_all
      (fun x ->
         let props = property_of !vcs x in
         let sets = List.map Dag.Property.having_it props in
         List.for_all (fun s -> Stateid.Set.(subset s all || subset all s)) sets)
      l

  let create_proof_task_box l ~qed ~block_start:lemma =
    if not (topo_invariant l) then anomaly Pp.(str "overlapping boxes.");
    vcs := create_property !vcs l (ProofTask { qed; lemma })
  let create_proof_block ({ block_start; block_stop} as decl) name =
    let l = nodes_in_slice ~block_start ~block_stop in
    if not (topo_invariant l) then anomaly Pp.(str "overlapping boxes.");
    vcs := create_property !vcs l (ProofBlock (decl, name))
  let box_of id = List.map Dag.Property.data (property_of !vcs id)
  let delete_boxes_of id =
    List.iter (fun x -> vcs := delete_property !vcs x) (property_of !vcs id)
  let proof_task_box_of id =
    match
      CList.map_filter (function ProofTask x -> Some x | _ -> None) (box_of id)
    with
    | [] -> None
    | [x] -> Some x
    | _ -> anomaly Pp.(str "node with more than 1 proof task box.")

  let gc () =
    let old_vcs = !vcs in
    let new_vcs, erased_nodes = gc old_vcs in
    Stateid.Set.iter (fun id ->
        match (Vcs_aux.visit old_vcs id).step with
        | `Qed ({ fproof = Some (_, cancel_switch) }, _)
        | `Cmd { cqueue = `TacQueue (_,_,cancel_switch) }
        | `Cmd { cqueue = `QueryQueue cancel_switch } ->
             cancel_switch := true
        | _ -> ())
      erased_nodes;
    vcs := new_vcs

  module NB : sig (* Non blocking Sys.command *)

    val command : now:bool -> (unit -> unit) -> unit

  end = struct

    let m = Mutex.create ()
    let c = Condition.create ()
    let job = ref None
    let worker = ref None

    let set_last_job j =
      Mutex.lock m;
      job := Some j;
      Condition.signal c;
      Mutex.unlock m

    let get_last_job () =
      Mutex.lock m;
      while Option.is_empty !job do Condition.wait c m; done;
      match !job with
      | None -> assert false
      | Some x -> job := None; Mutex.unlock m; x

    let run_command () =
      try while true do get_last_job () () done
      with e -> () (* No failure *)

    let command ~now job =
      if now then job ()
      else begin
        set_last_job job;
        if Option.is_empty !worker then
          worker := Some (CThread.create run_command ())
      end

  end

  let print ?(now=false) () =
    if !Flags.debug then NB.command ~now (print_dag !vcs)

  let backup () = !vcs
  let restore v = vcs := v

end (* }}} *)

let state_of_id ~doc id =
  try match VCS.get_state id with
    | FullState s -> `Valid (Some s)
    | ErrorState (_,(e,_)) -> `Error e
    | EmptyState | ParsingState _ -> `Valid None
  with VCS.Expired -> `Expired

(****** A cache: fills in the nodes of the VCS document with their value ******)
module State : sig

  type t

  val freeze : unit -> t
  val unfreeze : t -> unit

  (** The function is from unit, so it uses the current state to define
      a new one.  I.e. one may been to install the right state before
      defining a new one.
      Warning: an optimization in installed_cached requires that state
      modifying functions are always executed using this wrapper. *)
  val define :
    doc:doc ->
    ?safe_id:Stateid.t ->
    ?redefine:bool -> ?cache:bool ->
    ?feedback_processed:bool -> (unit -> unit) -> Stateid.t -> unit

  val fix_exn_ref : (Exninfo.iexn -> Exninfo.iexn) ref

  val install_cached : Stateid.t -> unit
  (* val install_parsing_state : Stateid.t -> unit *)
  val is_cached : ?cache:bool -> Stateid.t -> bool
  val is_cached_and_valid : ?cache:bool -> Stateid.t -> bool

  val exn_on : Stateid.t -> valid:Stateid.t -> Exninfo.iexn -> Exninfo.iexn

  (* to send states across worker/master *)
  val get_cached : Stateid.t -> Vernacstate.t
  val same_env : Vernacstate.t -> Vernacstate.t -> bool

  type proof_part

  type partial_state =
    [ `Full of Vernacstate.t
    | `ProofOnly of Stateid.t * proof_part ]

  val proof_part_of_frozen : Vernacstate.t -> proof_part
  val assign : Stateid.t -> partial_state -> unit

  (* Handlers for initial state, prior to document creation. *)
  val register_root_state : unit -> unit
  val restore_root_state : unit -> unit

  val purify : ('a -> 'b) -> 'a -> 'b

end = struct (* {{{ *)

  type t = { id : Stateid.t; vernac_state : Vernacstate.t }

  (* cur_id holds Stateid.dummy in case the last attempt to define a state
   * failed, so the global state may contain garbage *)
  let cur_id = ref Stateid.dummy
  let fix_exn_ref = ref (fun x -> x)

  let freeze () = { id = !cur_id; vernac_state = Vernacstate.freeze_interp_state ~marshallable:false }
  let unfreeze st =
    Vernacstate.unfreeze_interp_state st.vernac_state;
    cur_id := st.id

  let invalidate_cur_state () = cur_id := Stateid.dummy

  type proof_part =
    Proof_global.t option *
    int *                                   (* Evarutil.meta_counter_summary_tag *)
    int *                                   (* Evd.evar_counter_summary_tag *)
    Obligations.program_info Names.Id.Map.t (* Obligations.program_tcc_summary_tag *)

  type partial_state =
    [ `Full of Vernacstate.t
    | `ProofOnly of Stateid.t * proof_part ]

  let proof_part_of_frozen { Vernacstate.proof; system } =
    let st = States.summary_of_state system in
    proof,
    Summary.project_from_summary st Util.(pi1 summary_pstate),
    Summary.project_from_summary st Util.(pi2 summary_pstate),
    Summary.project_from_summary st Util.(pi3 summary_pstate)

  let cache_state ~marshallable id =
    VCS.set_state id (FullState (Vernacstate.freeze_interp_state ~marshallable))

  let freeze_invalid id iexn =
    let ps = VCS.get_parsing_state id in
    VCS.set_state id (ErrorState (ps,iexn))

  let is_cached ?(cache=false) id only_valid =
    if Stateid.equal id !cur_id then
      try match VCS.get_info id with
        | ({ state = EmptyState } | { state = ParsingState _ }) when cache -> cache_state ~marshallable:false id; true
        | _ -> true
      with VCS.Expired -> false
    else
      try match VCS.get_state id with
        | EmptyState | ParsingState _ -> false
        | FullState _ -> true
        | ErrorState _ -> not only_valid
      with VCS.Expired -> false

  let is_cached_and_valid ?cache id = is_cached ?cache id true
  let is_cached ?cache id = is_cached ?cache id false

  let install_cached id =
    match VCS.get_state id with
    | FullState s ->
       Vernacstate.unfreeze_interp_state s;
       cur_id := id

    | ErrorState (_,ie) ->
       Exninfo.iraise ie

    | EmptyState | ParsingState _ ->
      (* coqc has a 1 slot cache and only for valid states *)
      if (VCS.is_interactive ()) || not (Stateid.equal id !cur_id) then
        anomaly Pp.(str "installing a non cached state.")

  (*
  let install_parsing_state id =
    if not (Stateid.equal id !cur_id) then begin
      Vernacstate.Parser.install @@ VCS.get_parsing_state id
    end
     *)

  let get_cached id =
    try match VCS.get_state id with
    | FullState s -> s
    | _ -> anomaly Pp.(str "not a cached state.")
    with VCS.Expired -> anomaly Pp.(str "not a cached state (expired).")

  let assign id what =
    let open Vernacstate in
    if VCS.get_state id <> EmptyState then () else
    try match what with
    | `Full s ->
         let s =
           try
            let prev = (VCS.visit id).next in
            if is_cached_and_valid prev
            then { s with proof =
                PG_compat.copy_terminators
                  ~src:((get_cached prev).proof) ~tgt:s.proof }
            else s
           with VCS.Expired -> s in
         VCS.set_state id (FullState s)
    | `ProofOnly(ontop,(pstate,c1,c2,c3)) ->
         if is_cached_and_valid ontop then
           let s = get_cached ontop in
           let s = { s with proof =
             PG_compat.copy_terminators ~src:s.proof ~tgt:pstate } in
           let s = { s with system =
             States.replace_summary s.system
               begin
                 let st = States.summary_of_state s.system in
                 let st = Summary.modify_summary st Util.(pi1 summary_pstate) c1 in
                 let st = Summary.modify_summary st Util.(pi2 summary_pstate) c2 in
                 let st = Summary.modify_summary st Util.(pi3 summary_pstate) c3 in
                 st
               end
                } in
           VCS.set_state id (FullState s)
    with VCS.Expired -> ()

  let exn_on id ~valid (e, info) =
    match Stateid.get info with
    | Some _ -> (e, info)
    | None ->
        let loc = Loc.get_loc info in
        let (e, info) = Hooks.(call_process_error_once (e, info)) in
        execution_error ?loc id (iprint (e, info));
        (e, Stateid.add info ~valid id)

  let same_env { Vernacstate.system = s1 } { Vernacstate.system = s2 } =
    let s1 = States.summary_of_state s1 in
    let e1 = Summary.project_from_summary s1 Global.global_env_summary_tag in
    let s2 = States.summary_of_state s2 in
    let e2 = Summary.project_from_summary s2 Global.global_env_summary_tag in
    e1 == e2

  (* [define] puts the system in state [id] calling [f ()] *)
  (* [safe_id] is the last known valid state before execution *)
  let define ~doc ?safe_id ?(redefine=false) ?(cache=false) ?(feedback_processed=true)
        f id
  =
    feedback ~id:id (ProcessingIn !Flags.async_proofs_worker_id);
    let str_id = Stateid.to_string id in
    if is_cached id && not redefine then
      anomaly Pp.(str"defining state "++str str_id++str" twice.");
    try
      stm_prerr_endline (fun () -> "defining "^str_id^" (cache="^
        if cache then "Y)" else "N)");
      let good_id = match safe_id with None -> !cur_id | Some id -> id in
      fix_exn_ref := exn_on id ~valid:good_id;
      f ();
      fix_exn_ref := (fun x -> x);
      if cache then cache_state ~marshallable:false id;
      stm_prerr_endline (fun () -> "setting cur id to "^str_id);
      cur_id := id;
      if feedback_processed then
        Hooks.(call state_computed ~doc id ~in_cache:false);
      VCS.reached id;
      if PG_compat.there_are_pending_proofs () then
        VCS.goals id (PG_compat.get_open_goals ())
    with e ->
      let (e, info) = CErrors.push e in
      let good_id = !cur_id in
      invalidate_cur_state ();
      VCS.reached id;
      let ie =
        match Stateid.get info, safe_id with
        | None, None -> (exn_on id ~valid:good_id (e, info))
        | None, Some good_id -> (exn_on id ~valid:good_id (e, info))
        | Some _, None -> (e, info)
        | Some (_,at), Some id -> (e, Stateid.add info ~valid:id at) in
      if cache then freeze_invalid id ie;
      Hooks.(call unreachable_state ~doc id ie);
      Exninfo.iraise ie

  let init_state = ref None

  let register_root_state () =
    init_state := Some (Vernacstate.freeze_interp_state ~marshallable:false)

  let restore_root_state () =
    cur_id := Stateid.dummy;
    Vernacstate.unfreeze_interp_state (Option.get !init_state)

  (* Protect against state changes *)
  let purify f x =
    let st = freeze () in
    try
      let res = f x in
      Vernacstate.invalidate_cache ();
      unfreeze st;
      res
    with e ->
      let e = CErrors.push e in
      Vernacstate.invalidate_cache ();
      unfreeze st;
      Exninfo.iraise e

end (* }}} *)

(* indentation code for Show Script, initially contributed
 * by D. de Rauglaudre. Should be moved away.
 *)

module ShowScript = struct

let indent_script_item ((ng1,ngl1),nl,beginend,ppl) (cmd,ng) =
  (* ng1 : number of goals remaining at the current level (before cmd)
     ngl1 : stack of previous levels with their remaining goals
     ng : number of goals after the execution of cmd
     beginend : special indentation stack for { } *)
  let ngprev = List.fold_left (+) ng1 ngl1 in
  let new_ngl =
    if ng > ngprev then
      (* We've branched *)
      (ng - ngprev + 1, ng1 - 1 :: ngl1)
    else if ng < ngprev then
      (* A subgoal have been solved. Let's compute the new current level
	 by discarding all levels with 0 remaining goals. *)
      let rec loop = function
	| (0, ng2::ngl2) -> loop (ng2,ngl2)
	| p -> p
      in loop (ng1-1, ngl1)
    else
      (* Standard case, same goal number as before *)
      (ng1, ngl1)
  in
  (* When a subgoal have been solved, separate this block by an empty line *)
  let new_nl = (ng < ngprev)
  in
  (* Indentation depth *)
  let ind = List.length ngl1
  in
  (* Some special handling of bullets and { }, to get a nicer display *)
  let pred n = max 0 (n-1) in
  let ind, nl, new_beginend = match Vernacprop.under_control cmd with
    | VernacSubproof _ -> pred ind, nl, (pred ind)::beginend
    | VernacEndSubproof -> List.hd beginend, false, List.tl beginend
    | VernacBullet _ -> pred ind, nl, beginend
    | _ -> ind, nl, beginend
  in
  let pp = Pp.(
    (if nl then fnl () else mt ()) ++
    (hov (ind+1) (str (String.make ind ' ') ++ Ppvernac.pr_vernac cmd)))
  in
  (new_ngl, new_nl, new_beginend, pp :: ppl)

let get_script prf =
  let branch, test =
    match prf with
    | None -> VCS.Branch.master, fun _ -> true
    | Some name -> VCS.current_branch (),fun nl -> nl=[] || List.mem name nl in
  let rec find acc id =
    if Stateid.equal id Stateid.initial ||
       Stateid.equal id Stateid.dummy then acc else
    let view = VCS.visit id in
    match view.step with
    | `Fork((_,_,_,ns), _) when test ns -> acc
    | `Qed (qed, proof) -> find [qed.qast.expr, (VCS.get_info id).n_goals] proof
    | `Sideff (ReplayCommand x,_) ->
         find ((x.expr, (VCS.get_info id).n_goals)::acc) view.next
    | `Sideff (CherryPickEnv, id)  -> find acc id
    | `Cmd {cast = x; ctac} when ctac -> (* skip non-tactics *)
         find ((x.expr, (VCS.get_info id).n_goals)::acc) view.next
    | `Cmd _ -> find acc view.next
    | `Alias (id,_) -> find acc id
    | `Fork _ -> find acc view.next
    in
  find [] (VCS.get_branch_pos branch)

let warn_show_script_deprecated =
  CWarnings.create ~name:"deprecated-show-script" ~category:"deprecated"
    (fun () -> Pp.str "The “Show Script” command is deprecated.")

let show_script ?proof () =
  warn_show_script_deprecated ();
  try
    let prf =
      try match proof with
      | None -> Some (PG_compat.get_current_proof_name ())
      | Some (p,_) -> Some (p.Proof_global.id)
      with PG_compat.NoCurrentProof -> None
    in
    let cmds = get_script prf in
    let _,_,_,indented_cmds =
      List.fold_left indent_script_item ((1,[]),false,[],[]) cmds
    in
    let indented_cmds = List.rev (indented_cmds) in
    msg_notice Pp.(v 0 (prlist_with_sep fnl (fun x -> x) indented_cmds))
  with Vcs_aux.Expired -> ()

end

(* Wrapper for Vernacentries.interp to set the feedback id *)
(* It is currently called 19 times, this number should be certainly
   reduced... *)
let stm_vernac_interp ?proof ?route id st { verbose; expr } : Vernacstate.t =
  (* The Stm will gain the capability to interpret commmads affecting
     the whole document state, such as backtrack, etc... so we start
     to design the stm command interpreter now *)
  set_id_for_feedback ?route dummy_doc id;
  Aux_file.record_in_aux_set_at ?loc:expr.CAst.loc ();
  (* We need to check if a command should be filtered from
   * vernac_entries, as it cannot handle it. This should go away in
   * future refactorings.
  *)
  let is_filtered_command = function
    | VernacResetName _ | VernacResetInitial | VernacBack _
    | VernacBackTo _ | VernacRestart | VernacUndo _ | VernacUndoTo _
    | VernacAbortAll | VernacAbort _ -> true
    | _ -> false
  in
  let aux_interp st expr =
    (* XXX unsupported attributes *)
    let cmd = Vernacprop.under_control expr in
    if is_filtered_command cmd then
      (stm_pperr_endline Pp.(fun () -> str "ignoring " ++ Ppvernac.pr_vernac expr); st)
    else
      match cmd with
      | VernacShow ShowScript -> ShowScript.show_script (); st (* XX we are ignoring control here *)
      | _ ->
        stm_pperr_endline Pp.(fun () -> str "interpreting " ++ Ppvernac.pr_vernac expr);
        try Vernacentries.interp ?verbosely:(Some verbose) ?proof ~st expr
        with e ->
          let e = CErrors.push e in
          Exninfo.iraise Hooks.(call_process_error_once e)
  in aux_interp st expr

(****************************** CRUFT *****************************************)
(******************************************************************************)

(* The backtrack module simulates the classic behavior of a linear document *)
module Backtrack : sig

  val record : unit -> unit

  (* we could navigate the dag, but this ways easy *)
  val branches_of : Stateid.t -> backup

  (* Returns the state that the command should backtract to *)
  val undo_vernac_classifier : vernac_control -> doc:doc -> Stateid.t
  val get_prev_proof : doc:doc -> Stateid.t -> Proof.t option

end = struct (* {{{ *)

  let record () =
    List.iter (fun current_branch ->
      let mine = current_branch, VCS.get_branch current_branch in
      let info = VCS.get_info (VCS.get_branch_pos current_branch) in
      let others =
        CList.map_filter (fun b ->
          if Vcs_.Branch.equal b current_branch then None
          else Some(b, VCS.get_branch b)) (VCS.branches ()) in
      let backup = if fst info.vcs_backup <> None then fst info.vcs_backup
        else Some (VCS.backup ()) in
      let branches = if snd info.vcs_backup <> None then snd info.vcs_backup
        else Some { mine; others } in
      info.vcs_backup <- backup, branches)
    [VCS.current_branch (); VCS.Branch.master]

  let branches_of id =
    let info = VCS.get_info id in
    match info.vcs_backup with
    | _, None ->
       anomaly Pp.(str"Backtrack.branches_of "++str(Stateid.to_string id)++
                   str": a state with no vcs_backup.")
    | _, Some x -> x

  let rec fold_until f acc id =
    let next acc =
      if id = Stateid.initial then raise Not_found
      else fold_until f acc (VCS.visit id).next in
    let info = VCS.get_info id in
    match info.vcs_backup with
    | None, _ -> next acc
    | Some vcs, _ ->
        let ids, tactic, undo =
          if id = Stateid.initial || id = Stateid.dummy then [],false,0 else
          match VCS.visit id with
          | { step = `Fork ((_,_,_,l),_) } -> l, false,0
          | { step = `Cmd { cids = l; ctac } } -> l, ctac,0
          | { step = `Alias (_,{ expr }) } when not (Vernacprop.has_Fail expr) ->
          begin match Vernacprop.under_control expr with
                | VernacUndo n -> [], false, n
                | _ -> [],false,0
          end
          | _ -> [],false,0 in
        match f acc (id, vcs, ids, tactic, undo) with
        | `Stop x -> x
        | `Cont acc -> next acc

  let undo_costly_in_batch_mode =
    CWarnings.create ~name:"undo-batch-mode" ~category:"non-interactive" Pp.(fun v ->
        str "Command " ++ Ppvernac.pr_vernac v ++
        str (" is not recommended in batch mode. In particular, going back in the document" ^
             " is not efficient in batch mode due to Coq not caching previous states for memory optimization reasons." ^
             " If your use is intentional, you may want to disable this warning and pass" ^
             " the \"-async-proofs-cache force\" option to Coq."))

  let back_tactic n (id,_,_,tactic,undo) =
    let value = (if tactic then 1 else 0) - undo in
    if Int.equal n 0 then `Stop id else `Cont (n-value)

  let get_proof ~doc id =
    match state_of_id ~doc id with
    | `Valid (Some vstate) -> Option.map Proof_global.give_me_the_proof vstate.Vernacstate.proof
    | _ -> None

  let undo_vernac_classifier v ~doc =
    if not (VCS.is_interactive ()) && !cur_opt.async_proofs_cache <> Some Force
    then undo_costly_in_batch_mode v;
    try
      match Vernacprop.under_control v with
      | VernacResetInitial ->
          Stateid.initial
      | VernacResetName {CAst.v=name} ->
          let id = VCS.cur_tip () in
          (try
            let oid =
              fold_until (fun b (id,_,label,_,_) ->
                if b then `Stop id else `Cont (List.mem name label))
              false id in
            oid
          with Not_found ->
            id)
      | VernacBack n ->
          let id = VCS.cur_tip () in
          let oid = fold_until (fun n (id,_,_,_,_) ->
            if Int.equal n 0 then `Stop id else `Cont (n-1)) n id in
          oid
      | VernacUndo n ->
          let id = VCS.cur_tip () in
          let oid = fold_until back_tactic n id in
          oid
      | VernacUndoTo _
      | VernacRestart as e ->
          let m = match e with VernacUndoTo m -> m | _ -> 0 in
          let id = VCS.cur_tip () in
          let vcs =
            match (VCS.get_info id).vcs_backup with
            | None, _ -> anomaly Pp.(str"Backtrack: tip with no vcs_backup.")
            | Some vcs, _ -> vcs in
          let cb, _ =
            try Vcs_aux.find_proof_at_depth vcs (Vcs_aux.proof_nesting vcs)
            with Failure _ -> raise PG_compat.NoCurrentProof in
          let n = fold_until (fun n (_,vcs,_,_,_) ->
            if List.mem cb (Vcs_.branches vcs) then `Cont (n+1) else `Stop n)
            0 id in
          let oid = fold_until (fun n (id,_,_,_,_) ->
            if Int.equal n 0 then `Stop id else `Cont (n-1)) (n-m-1) id in
          oid
      | VernacAbortAll ->
          let id = VCS.cur_tip () in
          let oid = fold_until (fun () (id,vcs,_,_,_) ->
            match Vcs_.branches vcs with [_] -> `Stop id | _ -> `Cont ())
            () id in
          oid
      | VernacBackTo id ->
          Stateid.of_int id
      | _ -> anomaly Pp.(str "incorrect VtMeta classification")
    with
    | Not_found ->
       CErrors.user_err ~hdr:"undo_vernac_classifier"
        Pp.(str "Cannot undo")

  let get_prev_proof ~doc id =
    try
      let np = get_proof ~doc id in
      match np with
      | None -> None
      | Some cp ->
        let did = ref id in
        let rv = ref np in
        let done_ = ref false in
        while not !done_ do
          did := fold_until back_tactic 1 !did;
          rv := get_proof ~doc !did;
          done_ := match !rv with
            | Some rv -> not (Goal.Set.equal (Proof.all_goals rv) (Proof.all_goals cp))
            | None -> true
        done;
        !rv
    with Not_found | PG_compat.NoCurrentProof -> None

end (* }}} *)

let get_prev_proof = Backtrack.get_prev_proof

let hints = ref Aux_file.empty_aux_file
let set_compilation_hints file =
  hints := Aux_file.load_aux_file_for file

let get_hint_ctx loc =
  let s = Aux_file.get ?loc !hints "context_used" in
  let ids = List.map Names.Id.of_string (Str.split (Str.regexp " ") s) in
  let ids = List.map (fun id -> CAst.make id) ids in
  match ids with
  | [] -> SsEmpty
  | x :: xs ->
    List.fold_left (fun a x -> SsUnion (SsSingl x,a)) (SsSingl x) xs

let get_hint_bp_time proof_name =
  try float_of_string (Aux_file.get !hints proof_name)
  with Not_found -> 1.0

let record_pb_time ?loc proof_name time =
  let proof_build_time = Printf.sprintf "%.3f" time in
  Aux_file.record_in_aux_at ?loc "proof_build_time" proof_build_time;
  if proof_name <> "" then begin
    Aux_file.record_in_aux_at proof_name proof_build_time;
    hints := Aux_file.set !hints proof_name proof_build_time
  end

exception RemoteException of Pp.t
let _ = CErrors.register_handler (function
  | RemoteException ppcmd -> ppcmd
  | _ -> raise Unhandled)

(****************** proof structure for error recovery ************************)
(******************************************************************************)

type document_node = {
  indentation : int;
  ast : Vernacexpr.vernac_control;
  id : Stateid.t;
}

type document_view = {
  entry_point : document_node;
  prev_node : document_node -> document_node option;
}

type static_block_detection =
  document_view -> static_block_declaration option

type recovery_action = {
  base_state : Stateid.t;
  goals_to_admit : Goal.goal list;
  recovery_command : Vernacexpr.vernac_control option;
}

type dynamic_block_error_recovery =
  doc -> static_block_declaration -> [ `ValidBlock of recovery_action | `Leaks ]

let proof_block_delimiters = ref []

let register_proof_block_delimiter name static dynamic =
  if List.mem_assoc name !proof_block_delimiters then
    CErrors.user_err ~hdr:"STM" Pp.(str "Duplicate block delimiter " ++ str name);
  proof_block_delimiters := (name, (static,dynamic)) :: !proof_block_delimiters

let mk_doc_node id = function
  | { step = `Cmd { ctac; cast = { indentation; expr }}; next } when ctac ->
       Some { indentation; ast = expr; id }
  | { step = `Sideff (ReplayCommand { indentation; expr }, _); next } ->
       Some { indentation; ast = expr; id }
  | _ -> None
let prev_node { id } =
  let id = (VCS.visit id).next in
  mk_doc_node id (VCS.visit id)
let cur_node id = mk_doc_node id (VCS.visit id)

let is_block_name_enabled name =
  match !cur_opt.async_proofs_tac_error_resilience with
  | `None -> false
  | `All -> true
  | `Only l -> List.mem name l

let detect_proof_block id name =
  let name = match name with None -> "indent" | Some x -> x in
  if is_block_name_enabled name &&
     (async_proofs_is_master !cur_opt || Flags.async_proofs_is_worker ())
  then (
  match cur_node id with
  | None -> ()
  | Some entry_point -> try
      let static, _ = List.assoc name !proof_block_delimiters in
      begin match static { prev_node; entry_point } with
      | None -> ()
      | Some ({ block_start; block_stop } as decl) ->
          VCS.create_proof_block decl name
      end
    with Not_found ->
      CErrors.user_err ~hdr:"STM"
        Pp.(str "Unknown proof block delimiter " ++ str name)
  )
(****************************** THE SCHEDULER *********************************)
(******************************************************************************)

(* Unused module warning doesn't understand [module rec] *)
[@@@ocaml.warning "-60"]
module rec ProofTask : sig

  type competence = Stateid.t list
  type task_build_proof = {
    t_exn_info : Stateid.t * Stateid.t;
    t_start    : Stateid.t;
    t_stop     : Stateid.t;
    t_drop     : bool;
    t_states   : competence;
    t_assign   : Proof_global.closed_proof_output Future.assignment -> unit;
    t_loc      : Loc.t option;
    t_uuid     : Future.UUID.t;
    t_name     : string }

  type task =
    | BuildProof of task_build_proof
    | States of Stateid.t list

  type request =
  | ReqBuildProof of (Future.UUID.t,VCS.vcs) Stateid.request * bool * competence
  | ReqStates of Stateid.t list

  include AsyncTaskQueue.Task
  with type task := task
   and type competence := competence
   and type request := request

  val build_proof_here :
    doc:doc ->
    ?loc:Loc.t ->
    drop_pt:bool ->
    Stateid.t * Stateid.t -> Stateid.t ->
      Proof_global.closed_proof_output Future.computation

  (* If set, only tasks overlapping with this list are processed *)
  val set_perspective : Stateid.t list -> unit

end = struct (* {{{ *)

  let forward_feedback msg = Hooks.(call forward_feedback msg)

  type competence = Stateid.t list
  type task_build_proof = {
    t_exn_info : Stateid.t * Stateid.t;
    t_start    : Stateid.t;
    t_stop     : Stateid.t;
    t_drop     : bool;
    t_states   : competence;
    t_assign   : Proof_global.closed_proof_output Future.assignment -> unit;
    t_loc      : Loc.t option;
    t_uuid     : Future.UUID.t;
    t_name     : string }

  type task =
    | BuildProof of task_build_proof
    | States of Stateid.t list

  type worker_status = Fresh | Old of competence

  type request =
  | ReqBuildProof of (Future.UUID.t,VCS.vcs) Stateid.request * bool * competence
  | ReqStates of Stateid.t list

  type error = {
    e_error_at    : Stateid.t;
    e_safe_id     : Stateid.t;
    e_msg         : Pp.t;
    e_safe_states : Stateid.t list }

  type response =
    | RespBuiltProof of Proof_global.closed_proof_output * float
    | RespError of error
    | RespStates of (Stateid.t * State.partial_state) list

  let name = ref "proofworker"
  let extra_env () = !async_proofs_workers_extra_env

  let perspective = ref []
  let set_perspective l = perspective := l

  let is_inside_perspective st = true
    (* This code is now disabled. If an IDE needs this feature, make it accessible again.
    List.exists (fun x -> CList.mem_f Stateid.equal x !perspective) st
    *)

  let task_match age t =
    match age, t with
    | Fresh, BuildProof { t_states } -> is_inside_perspective t_states
    | Old my_states, States l ->
        List.for_all (fun x -> CList.mem_f Stateid.equal x my_states) l
    | _ -> false

  let name_of_task = function
    | BuildProof t -> "proof: " ^ t.t_name
    | States l -> "states: " ^ String.concat "," (List.map Stateid.to_string l)
  let name_of_request = function
    | ReqBuildProof(r,_,_) -> "proof: " ^ r.Stateid.name
    | ReqStates l -> "states: "^String.concat "," (List.map Stateid.to_string l)

  let request_of_task age = function
    | States l -> Some (ReqStates l)
    | BuildProof {
        t_exn_info;t_start;t_stop;t_loc;t_uuid;t_name;t_states;t_drop
      } ->
        assert(age = Fresh);
        try Some (ReqBuildProof ({
          Stateid.exn_info = t_exn_info;
          stop = t_stop;
          document = VCS.slice ~block_start:t_start ~block_stop:t_stop;
          loc = t_loc;
          uuid = t_uuid;
          name = t_name }, t_drop, t_states))
        with VCS.Expired -> None

  let use_response (s : worker_status) t r =
    match s, t, r with
    | Old c, States _, RespStates l ->
        List.iter (fun (id,s) -> State.assign id s) l; `End
    | Fresh, BuildProof { t_assign; t_loc; t_name; t_states; t_drop },
              RespBuiltProof (pl, time) ->
        feedback (InProgress ~-1);
        t_assign (`Val pl);
        record_pb_time ?loc:t_loc t_name time;
        if t_drop then `Stay(t_states,[States t_states])
        else `End
    | Fresh, BuildProof { t_assign; t_loc; t_name; t_states },
            RespError { e_error_at; e_safe_id = valid; e_msg; e_safe_states } ->
        feedback (InProgress ~-1);
        let info = Stateid.add ~valid Exninfo.null e_error_at in
        let e = (RemoteException e_msg, info) in
        t_assign (`Exn e);
        `Stay(t_states,[States e_safe_states])
    | _ -> assert false

  let on_task_cancellation_or_expiration_or_slave_death = function
    | None -> ()
    | Some (States _) -> ()
    | Some (BuildProof { t_start = start; t_assign }) ->
        let s = "Worker dies or task expired" in
        let info = Stateid.add ~valid:start Exninfo.null start in
        let e = (RemoteException (Pp.strbrk s), info) in
        t_assign (`Exn e);
        execution_error start (Pp.strbrk s);
        feedback (InProgress ~-1)

  let build_proof_here ~doc ?loc ~drop_pt (id,valid) eop =
    Future.create (State.exn_on id ~valid) (fun () ->
      let wall_clock1 = Unix.gettimeofday () in
      Reach.known_state ~doc ~cache:(VCS.is_interactive ()) eop;
      let wall_clock2 = Unix.gettimeofday () in
      Aux_file.record_in_aux_at ?loc "proof_build_time"
        (Printf.sprintf "%.3f" (wall_clock2 -. wall_clock1));
      let p = PG_compat.return_proof ~allow_partial:drop_pt () in
      if drop_pt then feedback ~id Complete;
      p)

  let perform_buildp { Stateid.exn_info; stop; document; loc } drop my_states =
    try
      VCS.restore document;
      VCS.print ();
      let proof, future_proof, time =
        let wall_clock = Unix.gettimeofday () in
        let fp = build_proof_here ~doc:dummy_doc (* XXX should be document *) ?loc ~drop_pt:drop exn_info stop in
        let proof = Future.force fp in
        proof, fp, Unix.gettimeofday () -. wall_clock in
      (* We typecheck the proof with the kernel (in the worker) to spot
       * the few errors tactics don't catch, like the "fix" tactic building
       * a bad fixpoint *)
      let fix_exn = Future.fix_exn_of future_proof in
      (* STATE: We use the current installed imperative state *)
      let st = State.freeze () in
      if not drop then begin
        let checked_proof = Future.chain future_proof (fun p ->
          let opaque = Proof_global.Opaque in

          (* Unfortunately close_future_proof and friends are not pure so we need
             to set the state manually here *)
          State.unfreeze st;
          let pobject, _ =
            PG_compat.close_future_proof ~opaque ~feedback_id:stop (Future.from_val ~fix_exn p) in
          let terminator = (* The one sent by master is an InvalidKey *)
            Lemmas.(standard_proof_terminator []) in

          let st = Vernacstate.freeze_interp_state ~marshallable:false in
          stm_vernac_interp stop
            ~proof:(pobject, terminator) st
            { verbose = false; indentation = 0; strlen = 0;
              expr = CAst.make ?loc @@ VernacExpr ([], VernacEndProof (Proved (opaque,None))) }) in
        ignore(Future.join checked_proof);
      end;
      (* STATE: Restore the state XXX: handle exn *)
      State.unfreeze st;
      RespBuiltProof(proof,time)
    with
    | e when CErrors.noncritical e || e = Stack_overflow ->
        let (e, info) = CErrors.push e in
        (* This can happen if the proof is broken.  The error has also been
         * signalled as a feedback, hence we can silently recover *)
        let e_error_at, e_safe_id = match Stateid.get info with
          | Some (safe, err) -> err, safe
          | None -> Stateid.dummy, Stateid.dummy in
        let e_msg = iprint (e, info) in
        stm_pperr_endline Pp.(fun () -> str "failed with the following exception: " ++ fnl () ++ e_msg);
        let e_safe_states = List.filter State.is_cached_and_valid my_states in
        RespError { e_error_at; e_safe_id; e_msg; e_safe_states }

  let perform_states query =
    if query = [] then [] else
    let is_tac e = match Vernac_classifier.classify_vernac e with
    | VtProofStep _, _ -> true
    | _ -> false
    in
    let initial =
      let rec aux id =
        try match VCS.visit id with { next } -> aux next
        with VCS.Expired -> id in
      aux (List.hd query) in
    let get_state seen id =
      let prev =
        try
          let { next = prev; step } = VCS.visit id in
          if State.is_cached_and_valid prev && List.mem prev seen
          then Some (prev, State.get_cached prev, step)
          else None
        with VCS.Expired -> None in
      let this =
        if State.is_cached_and_valid id then Some (State.get_cached id) else None in
      match prev, this with
      | _, None -> None
      | Some (prev, o, `Cmd { cast = { expr }}), Some n
        when is_tac expr && State.same_env o n -> (* A pure tactic *)
          Some (id, `ProofOnly (prev, State.proof_part_of_frozen n))
      | Some _, Some s ->
        if !Flags.debug then msg_debug (Pp.str "STM: sending back a fat state");
          Some (id, `Full s)
      | _, Some s -> Some (id, `Full s) in
    let rec aux seen = function
      | [] -> []
      | id :: rest ->
          match get_state seen id with
          | None -> aux seen rest
          | Some stuff -> stuff :: aux (id :: seen) rest in
    aux [initial] query

  let perform = function
    | ReqBuildProof (bp,drop,states) -> perform_buildp bp drop states
    | ReqStates sl -> RespStates (perform_states sl)

  let on_marshal_error s = function
    | States _ ->
      msg_warning Pp.(strbrk("Marshalling error: "^s^". "^
                             "The system state could not be sent to the master process."))
    | BuildProof { t_exn_info; t_stop; t_assign; t_loc; t_drop = drop_pt } ->
      msg_warning Pp.(strbrk("Marshalling error: "^s^". "^
                             "The system state could not be sent to the worker process. "^
                             "Falling back to local, lazy, evaluation."));
      t_assign(`Comp(build_proof_here ~doc:dummy_doc (* XXX should be stored in a closure, it is the same doc that was used to generate the task *) ?loc:t_loc ~drop_pt t_exn_info t_stop));
      feedback (InProgress ~-1)

end (* }}} *)

(* Slave processes (if initialized, otherwise local lazy evaluation) *)
and Slaves : sig

  (* (eventually) remote calls *)
  val build_proof :
    doc:doc ->
    ?loc:Loc.t -> drop_pt:bool ->
    exn_info:(Stateid.t * Stateid.t) -> block_start:Stateid.t -> block_stop:Stateid.t ->
      name:string -> future_proof * AsyncTaskQueue.cancel_switch

  (* blocking function that waits for the task queue to be empty *)
  val wait_all_done : unit -> unit

  (* initialize the whole machinery (optional) *)
  val init : unit -> unit

  type 'a tasks = (('a,VCS.vcs) Stateid.request * bool) list
  val dump_snapshot : unit -> Future.UUID.t tasks
  val check_task : string -> int tasks -> int -> bool
  val info_tasks : 'a tasks -> (string * float * int) list
  val finish_task :
    string ->
    Library.seg_univ -> Library.seg_discharge -> Library.seg_proofs ->
    int tasks -> int -> Library.seg_univ

  val cancel_worker : WorkerPool.worker_id -> unit

  val reset_task_queue : unit -> unit

  val set_perspective : Stateid.t list -> unit

end = struct (* {{{ *)

  module TaskQueue = AsyncTaskQueue.MakeQueue(ProofTask) ()

  let queue = ref None
  let init () =
    if async_proofs_is_master !cur_opt then
      queue := Some (TaskQueue.create !cur_opt.async_proofs_n_workers)
    else
      queue := Some (TaskQueue.create 0)

  let check_task_aux extra name l i =
    let { Stateid.stop; document; loc; name = r_name }, drop = List.nth l i in
    Flags.if_verbose msg_info
      Pp.(str(Printf.sprintf "Checking task %d (%s%s) of %s" i r_name extra name));
    VCS.restore document;
    let start =
      let rec aux cur =
        try aux (VCS.visit cur).next
        with VCS.Expired -> cur in
      aux stop in
    try
      Reach.known_state ~doc:dummy_doc (* XXX should be document *) ~cache:false stop;
      if drop then
        let _proof = PG_compat.return_proof ~allow_partial:true () in
        `OK_ADMITTED
      else begin
      (* The original terminator, a hook, has not been saved in the .vio*)
      PG_compat.set_terminator (Lemmas.standard_proof_terminator []);

      let opaque = Proof_global.Opaque in
      let proof =
        PG_compat.close_proof ~opaque ~keep_body_ucst_separate:true (fun x -> x) in
      (* We jump at the beginning since the kernel handles side effects by also
       * looking at the ones that happen to be present in the current env *)
      Reach.known_state ~doc:dummy_doc (* XXX should be document *) ~cache:false start;
      (* STATE SPEC:
       * - start: First non-expired state! [This looks very fishy]
       * - end  : start + qed
       * => takes nothing from the itermediate states.
       *)
      (* STATE We use the state resulting from reaching start. *)
      let st = Vernacstate.freeze_interp_state ~marshallable:false in
      ignore(stm_vernac_interp stop ~proof st
        { verbose = false; indentation = 0; strlen = 0;
          expr = CAst.make ?loc @@ VernacExpr ([], VernacEndProof (Proved (opaque,None))) });
      `OK proof
      end
    with e ->
      let (e, info) = CErrors.push e in
      (try match Stateid.get info with
      | None ->
        msg_warning Pp.(
            str"File " ++ str name ++ str ": proof of " ++ str r_name ++
            spc () ++ iprint (e, info))
      | Some (_, cur) ->
          match VCS.visit cur with
          | { step = `Cmd { cast } }
          | { step = `Fork (( cast, _, _, _), _) }
          | { step = `Qed ( { qast = cast }, _) }
          | { step = `Sideff (ReplayCommand cast, _) } ->
              let loc = cast.expr.CAst.loc in
              let start, stop = Option.cata Loc.unloc (0,0) loc in
              msg_warning Pp.(
                str"File " ++ str name ++ str ": proof of " ++ str r_name ++
                str ": chars " ++ int start ++ str "-" ++ int stop ++
                spc () ++ iprint (e, info))
          | _ ->
              msg_warning Pp.(
                str"File " ++ str name ++ str ": proof of " ++ str r_name ++
                spc () ++ iprint (e, info))
    with e ->
      msg_warning Pp.(str"unable to print error message: " ++
                      str (Printexc.to_string e)));
      if drop then `ERROR_ADMITTED else `ERROR

  let finish_task name (u,cst,_) d p l i =
    let { Stateid.uuid = bucket }, drop = List.nth l i in
    let bucket_name =
      if bucket < 0 then (assert drop; ", no bucket")
      else Printf.sprintf ", bucket %d" bucket in
    match check_task_aux bucket_name name l i with
    | `ERROR -> exit 1
    | `ERROR_ADMITTED -> u, cst, false
    | `OK_ADMITTED -> u, cst, false
    | `OK (po,_) ->
        let discharge c = List.fold_right Cooking.cook_constr d.(bucket) c in
        let con =
          Nametab.locate_constant
            (Libnames.qualid_of_ident po.Proof_global.id) in
        let c = Global.lookup_constant con in
        let o = match c.Declarations.const_body with
          | Declarations.OpaqueDef o -> o
          | _ -> assert false in
        let uc =
          Option.get
            (Opaqueproof.get_constraints (Global.opaque_tables ()) o) in
        (* We only manipulate monomorphic terms here. *)
        let map (c, ctx) = assert (Univ.AUContext.is_empty ctx); c in
        let pr =
          Future.from_val (map (Option.get (Global.body_of_constant_body c))) in
        let uc =
          Future.chain uc Univ.hcons_universe_context_set in
        let pr = Future.chain pr discharge in
        let pr = Future.chain pr Constr.hcons in
        Future.sink pr;
        let extra = Future.join uc in
        u.(bucket) <- uc;
        p.(bucket) <- pr;
        u, Univ.ContextSet.union cst extra, false

  let check_task name l i =
    match check_task_aux "" name l i with
    | `OK _ | `OK_ADMITTED -> true
    | `ERROR | `ERROR_ADMITTED -> false

  let info_tasks l =
    CList.map_i (fun i ({ Stateid.loc; name }, _) ->
      let time1 =
        try float_of_string (Aux_file.get ?loc !hints "proof_build_time")
        with Not_found -> 0.0 in
      let time2 =
        try float_of_string (Aux_file.get ?loc !hints "proof_check_time")
        with Not_found -> 0.0 in
      name, max (time1 +. time2) 0.0001,i) 0 l

  let set_perspective idl =
    ProofTask.set_perspective idl;
    TaskQueue.broadcast (Option.get !queue);
    let open ProofTask in
    let overlap s1 s2 =
      List.exists (fun x -> CList.mem_f Stateid.equal x s2) s1 in
    let overlap_rel s1 s2 =
      match overlap s1 idl, overlap s2 idl with
      | true, true | false, false -> 0
      | true, false -> -1
      | false, true -> 1 in
    TaskQueue.set_order (Option.get !queue) (fun task1 task2 ->
     match task1, task2 with
     | BuildProof { t_states = s1 },
       BuildProof { t_states = s2 } -> overlap_rel s1 s2
     | _ -> 0)

  let build_proof ~doc ?loc ~drop_pt ~exn_info ~block_start ~block_stop ~name:pname =
    let id, valid as t_exn_info = exn_info in
    let cancel_switch = ref false in
    if TaskQueue.n_workers (Option.get !queue) = 0 then
      if VCS.is_vio_doc () then begin
        let f,assign =
         Future.create_delegate ~blocking:true ~name:pname (State.exn_on id ~valid) in
        let t_uuid = Future.uuid f in
        let task = ProofTask.(BuildProof {
          t_exn_info; t_start = block_start; t_stop = block_stop; t_drop = drop_pt;
          t_assign = assign; t_loc = loc; t_uuid; t_name = pname;
          t_states = VCS.nodes_in_slice ~block_start ~block_stop }) in
        TaskQueue.enqueue_task (Option.get !queue) task ~cancel_switch;
        f, cancel_switch
      end else
        ProofTask.build_proof_here ~doc ?loc ~drop_pt t_exn_info block_stop, cancel_switch
    else
      let f, t_assign = Future.create_delegate ~name:pname (State.exn_on id ~valid) in
      let t_uuid = Future.uuid f in
      feedback (InProgress 1);
      let task = ProofTask.(BuildProof {
        t_exn_info; t_start = block_start; t_stop = block_stop; t_assign; t_drop = drop_pt;
        t_loc = loc; t_uuid; t_name = pname;
        t_states = VCS.nodes_in_slice ~block_start ~block_stop }) in
      TaskQueue.enqueue_task (Option.get !queue) task ~cancel_switch;
      f, cancel_switch

  let wait_all_done () = TaskQueue.join (Option.get !queue)

  let cancel_worker n = TaskQueue.cancel_worker (Option.get !queue) n

  (* For external users this name is nicer than request *)
  type 'a tasks = (('a,VCS.vcs) Stateid.request * bool) list
  let dump_snapshot () =
    let tasks = TaskQueue.snapshot (Option.get !queue) in
    let reqs =
      CList.map_filter
        ProofTask.(fun x ->
             match request_of_task Fresh x with
             | Some (ReqBuildProof (r, b, _)) -> Some(r, b)
             | _ -> None)
        tasks in
    stm_prerr_endline (fun () -> Printf.sprintf "dumping %d tasks\n" (List.length reqs));
    reqs

  let reset_task_queue () = TaskQueue.clear (Option.get !queue)

end (* }}} *)

and TacTask : sig

  type output = (Constr.constr * UState.t) option
  type task = {
    t_state    : Stateid.t;
    t_state_fb : Stateid.t;
    t_assign   : output Future.assignment -> unit;
    t_ast      : int * aast;
    t_goal     : Goal.goal;
    t_kill     : unit -> unit;
    t_name     : string }

  include AsyncTaskQueue.Task with type task := task

end = struct (* {{{ *)

  type output = (Constr.constr * UState.t) option

  let forward_feedback msg = Hooks.(call forward_feedback msg)

  type task = {
    t_state    : Stateid.t;
    t_state_fb : Stateid.t;
    t_assign   : output Future.assignment -> unit;
    t_ast      : int * aast;
    t_goal     : Goal.goal;
    t_kill     : unit -> unit;
    t_name     : string }

  type request = {
    r_state    : Stateid.t;
    r_state_fb : Stateid.t;
    r_document : VCS.vcs option;
    r_ast      : int * aast;
    r_goal     : Goal.goal;
    r_name     : string }

  type response =
    | RespBuiltSubProof of (Constr.constr * UState.t)
    | RespError of Pp.t
    | RespNoProgress

  let name = ref "tacticworker"
  let extra_env () = [||]
  type competence = unit
  type worker_status = Fresh | Old of competence

  let task_match _ _ = true

  (* run by the master, on a thread *)
  let request_of_task age { t_state; t_state_fb; t_ast; t_goal; t_name } =
    try Some {
      r_state    = t_state;
      r_state_fb = t_state_fb;
      r_document =
        if age <> Fresh then None
        else Some (VCS.slice ~block_start:t_state ~block_stop:t_state);
      r_ast      = t_ast;
      r_goal     = t_goal;
      r_name     = t_name }
    with VCS.Expired -> None

  let use_response _ { t_assign; t_state; t_state_fb; t_kill } resp =
    match resp with
    | RespBuiltSubProof o -> t_assign (`Val (Some o)); `Stay ((),[])
    | RespNoProgress ->
        t_assign (`Val None);
        t_kill ();
        `Stay ((),[])
    | RespError msg ->
        let e = (RemoteException msg, Exninfo.null) in
        t_assign (`Exn e);
        t_kill ();
        `Stay ((),[])

  let on_marshal_error err { t_name } =
    stm_pr_err ("Fatal marshal error: " ^ t_name );
    flush_all (); exit 1

  let on_task_cancellation_or_expiration_or_slave_death = function
    | Some { t_kill } -> t_kill ()
    | _ -> ()

  let command_focus = Proof.new_focus_kind ()
  let focus_cond = Proof.no_cond command_focus

  let perform { r_state = id; r_state_fb; r_document = vcs; r_ast; r_goal } =
    Option.iter VCS.restore vcs;
    try
      Reach.known_state ~doc:dummy_doc (* XXX should be vcs *) ~cache:false id;
      State.purify (fun () ->
       let Proof.{sigma=sigma0} = Proof.data (PG_compat.give_me_the_proof ()) in
       let g = Evd.find sigma0 r_goal in
       let is_ground c = Evarutil.is_ground_term sigma0 c in
       if not (
         is_ground Evd.(evar_concl g) &&
         List.for_all (Context.Named.Declaration.for_all is_ground)
                      Evd.(evar_context g))
       then
         CErrors.user_err ~hdr:"STM" Pp.(strbrk("the par: goal selector supports ground "^
           "goals only"))
       else begin
        let (i, ast) = r_ast in
        PG_compat.simple_with_current_proof (fun _ p -> Proof.focus focus_cond () i p);
        (* STATE SPEC:
         * - start : id
         * - return: id
         * => captures state id in a future closure, which will
           discard execution state but for the proof + univs.
        *)
        let st = Vernacstate.freeze_interp_state ~marshallable:false in
        ignore(stm_vernac_interp r_state_fb st ast);
        let Proof.{sigma} = Proof.data (PG_compat.give_me_the_proof ()) in
        match Evd.(evar_body (find sigma r_goal)) with
        | Evd.Evar_empty -> RespNoProgress
        | Evd.Evar_defined t ->
            let t = Evarutil.nf_evar sigma t in
            if Evarutil.is_ground_term sigma t then
              let t = EConstr.Unsafe.to_constr t in
              RespBuiltSubProof (t, Evd.evar_universe_context sigma)
            else CErrors.user_err ~hdr:"STM" Pp.(str"The solution is not ground")
       end) ()
    with e when CErrors.noncritical e -> RespError (CErrors.print e)

  let name_of_task { t_name } = t_name
  let name_of_request { r_name } = r_name

end (* }}} *)

and Partac : sig

  val vernac_interp :
    solve:bool -> abstract:bool -> cancel_switch:AsyncTaskQueue.cancel_switch ->
    int -> Stateid.t -> Stateid.t -> aast -> unit

end = struct (* {{{ *)

  module TaskQueue = AsyncTaskQueue.MakeQueue(TacTask) ()

  let stm_fail ~st fail f =
    if fail then
      Vernacentries.with_fail ~st f
    else
      f ()

  let vernac_interp ~solve ~abstract ~cancel_switch nworkers safe_id id
    { indentation; verbose; expr = e; strlen } : unit
  =
    let e, time, batch, fail =
      let rec find ~time ~batch ~fail v = CAst.with_loc_val (fun ?loc -> function
        | VernacTime (batch,e) -> find ~time:true ~batch ~fail e
        | VernacRedirect (_,e) -> find ~time ~batch ~fail e
        | VernacFail e -> find ~time ~batch ~fail:true e
        | e -> CAst.make ?loc e, time, batch, fail) v in
      find ~time:false ~batch:false ~fail:false e in
    let st = Vernacstate.freeze_interp_state ~marshallable:false in
    stm_fail ~st fail (fun () ->
    (if time then System.with_time ~batch ~header:(Pp.mt ()) else (fun x -> x)) (fun () ->
    TaskQueue.with_n_workers nworkers (fun queue ->
    PG_compat.simple_with_current_proof (fun _ p ->
      let Proof.{goals} = Proof.data p in
      let open TacTask in
      let res = CList.map_i (fun i g ->
        let f, assign =
          Future.create_delegate
            ~name:(Printf.sprintf "subgoal %d" i)
            (State.exn_on id ~valid:safe_id) in
        let t_ast = (i, { indentation; verbose; expr = e; strlen }) in
        let t_name = Goal.uid g in
        TaskQueue.enqueue_task queue
          { t_state = safe_id; t_state_fb = id;
            t_assign = assign; t_ast; t_goal = g; t_name;
            t_kill = (fun () -> if solve then TaskQueue.cancel_all queue) }
           ~cancel_switch;
        g,f)
        1 goals in
      TaskQueue.join queue;
      let assign_tac : unit Proofview.tactic =
        Proofview.(Goal.enter begin fun g ->
        let gid = Goal.goal g in
        let f =
          try List.assoc gid res
          with Not_found -> CErrors.anomaly(str"Partac: wrong focus.") in
        if not (Future.is_over f) then
          (* One has failed and cancelled the others, but not this one *)
          if solve then Tacticals.New.tclZEROMSG
            (str"Interrupted by the failure of another goal")
          else tclUNIT ()
        else
          let open Notations in
          match Future.join f with
          | Some (pt, uc) ->
            let sigma, env = PG_compat.get_current_context () in
            stm_pperr_endline (fun () -> hov 0 (
              str"g=" ++ int (Evar.repr gid) ++ spc () ++
              str"t=" ++ (Printer.pr_constr_env env sigma pt) ++ spc () ++
              str"uc=" ++ Termops.pr_evar_universe_context uc));
            (if abstract then Abstract.tclABSTRACT None else (fun x -> x))
              (V82.tactic (Refiner.tclPUSHEVARUNIVCONTEXT uc) <*>
              Tactics.exact_no_check (EConstr.of_constr pt))
          | None ->
            if solve then Tacticals.New.tclSOLVE [] else tclUNIT ()
        end)
      in
      let p,_,() = Proof.run_tactic (Global.env()) assign_tac p in
      p))) ())

end (* }}} *)

and QueryTask : sig

  type task = { t_where : Stateid.t; t_for : Stateid.t ; t_what : aast }
  include AsyncTaskQueue.Task with type task := task

end = struct (* {{{ *)

  type task =
    { t_where : Stateid.t; t_for : Stateid.t ; t_what : aast }

  type request =
    { r_where : Stateid.t ; r_for : Stateid.t ; r_what : aast; r_doc : VCS.vcs }
  type response = unit

  let name = ref "queryworker"
  let extra_env _ = [||]
  type competence = unit
  type worker_status = Fresh | Old of competence

  let task_match _ _ = true

  let request_of_task _ { t_where; t_what; t_for } =
    try Some {
      r_where = t_where;
      r_for   = t_for;
      r_doc   = VCS.slice ~block_start:t_where ~block_stop:t_where;
      r_what  = t_what }
    with VCS.Expired -> None

  let use_response _ _ _ = `End

  let on_marshal_error _ _ =
    stm_pr_err ("Fatal marshal error in query");
    flush_all (); exit 1

  let on_task_cancellation_or_expiration_or_slave_death _ = ()

  let forward_feedback msg = Hooks.(call forward_feedback msg)

  let perform { r_where; r_doc; r_what; r_for } =
    VCS.restore r_doc;
    VCS.print ();
    Reach.known_state ~doc:dummy_doc (* XXX should be r_doc *) ~cache:false r_where;
    (* STATE *)
    let st = Vernacstate.freeze_interp_state ~marshallable:false in
    try
      (* STATE SPEC:
       * - start: r_where
       * - end  : after execution of r_what
       *)
      ignore(stm_vernac_interp r_for st { r_what with verbose = true });
      feedback ~id:r_for Processed
    with e when CErrors.noncritical e ->
      let e = CErrors.push e in
      let msg = iprint e     in
      feedback ~id:r_for (Message (Error, None, msg))

  let name_of_task { t_what } = string_of_ppcmds (pr_ast t_what)
  let name_of_request { r_what } = string_of_ppcmds (pr_ast r_what)

end (* }}} *)

and Query : sig

  val init : unit -> unit
  val vernac_interp : cancel_switch:AsyncTaskQueue.cancel_switch -> Stateid.t ->  Stateid.t -> aast -> unit

end = struct (* {{{ *)

  module TaskQueue = AsyncTaskQueue.MakeQueue(QueryTask) ()

  let queue = ref None

  let vernac_interp ~cancel_switch prev id q =
    assert(TaskQueue.n_workers (Option.get !queue) > 0);
    TaskQueue.enqueue_task (Option.get !queue)
      QueryTask.({ t_where = prev; t_for = id; t_what = q }) ~cancel_switch

  let init () = queue := Some (TaskQueue.create 0)

end (* }}} *)

(* Runs all transactions needed to reach a state *)
and Reach : sig

  val known_state :
    doc:doc -> ?redefine_qed:bool -> cache:bool ->
      Stateid.t -> unit

end = struct (* {{{ *)

let async_policy () =
  if Attributes.is_universe_polymorphism () then false (* FIXME this makes no sense, it is the default value of the attribute *)
  else if VCS.is_interactive () then
    (async_proofs_is_master !cur_opt || !cur_opt.async_proofs_mode = APonLazy)
  else
    (VCS.is_vio_doc () || !cur_opt.async_proofs_mode <> APoff)

let delegate name =
     get_hint_bp_time name >= !cur_opt.async_proofs_delegation_threshold
  || VCS.is_vio_doc ()

let collect_proof keep cur hd brkind id =
 stm_prerr_endline (fun () -> "Collecting proof ending at "^Stateid.to_string id);
 let no_name = "" in
 let name = function
   | [] -> no_name
   | id :: _ -> Names.Id.to_string id in
 let loc = (snd cur).expr.CAst.loc in
 let is_defined_expr = function
   | VernacEndProof (Proved (Proof_global.Transparent,_)) -> true
   | _ -> false in
 let is_defined = function
   | _, { expr = e } -> is_defined_expr (Vernacprop.under_control e)
                        && (not (Vernacprop.has_Fail e)) in
 let proof_using_ast = function
   | VernacProof(_,Some _) -> true
   | _ -> false
 in
 let proof_using_ast = function
   | Some (_, v) when proof_using_ast (Vernacprop.under_control v.expr)
                      && (not (Vernacprop.has_Fail v.expr)) -> Some v
   | _ -> None in
 let has_proof_using x = proof_using_ast x <> None in
 let proof_no_using = function
   | VernacProof(t,None) -> t
   | _ -> assert false
 in
 let proof_no_using = function
   | Some (_, v) -> proof_no_using (Vernacprop.under_control v.expr), v
   | _ -> assert false in
 let has_proof_no_using = function
   | VernacProof(_,None) -> true
   | _ -> false
 in
 let has_proof_no_using = function
   | Some (_, v) -> has_proof_no_using (Vernacprop.under_control v.expr)
                    && (not (Vernacprop.has_Fail v.expr))
   | _ -> false in
 let too_complex_to_delegate = function
   | VernacDeclareModule _
   | VernacDefineModule _
   | VernacDeclareModuleType _
   | VernacInclude _
   | VernacRequire _
   | VernacImport _ -> true
   | ast -> may_pierce_opaque ast in
 let parent = function Some (p, _) -> p | None -> assert false in
 let is_empty = function `Async(_,[],_,_) | `MaybeASync(_,[],_,_) -> true | _ -> false in
 let rec collect last accn id =
    let view = VCS.visit id in
    match view.step with
    | (`Sideff (ReplayCommand x,_) | `Cmd { cast = x })
      when too_complex_to_delegate (Vernacprop.under_control x.expr) ->
       `Sync(no_name,`Print)
    | `Cmd { cast = x } -> collect (Some (id,x)) (id::accn) view.next
    | `Sideff (ReplayCommand x,_) -> collect (Some (id,x)) (id::accn) view.next
    (* An Alias could jump everywhere... we hope we can ignore it*)
    | `Alias _ -> `Sync (no_name,`Alias)
    | `Fork((_,_,_,_::_::_), _) ->
        `Sync (no_name,`MutualProofs)
    | `Fork((_,_,Doesn'tGuaranteeOpacity,_), _) ->
        `Sync (no_name,`Doesn'tGuaranteeOpacity)
    | `Fork((_,hd',GuaranteesOpacity,ids), _) when has_proof_using last ->
        assert (VCS.Branch.equal hd hd' || VCS.Branch.equal hd VCS.edit_branch);
        let name = name ids in
        `ASync (parent last,accn,name,delegate name)
    | `Fork((_, hd', GuaranteesOpacity, ids), _) when
       has_proof_no_using last && not (State.is_cached_and_valid (parent last)) &&
       VCS.is_vio_doc () ->
        assert (VCS.Branch.equal hd hd'||VCS.Branch.equal hd VCS.edit_branch);
        (try
          let name, hint = name ids, get_hint_ctx loc  in
          let t, v = proof_no_using last in
          v.expr <- CAst.map (fun _ -> VernacExpr([], VernacProof(t, Some hint))) v.expr;
          `ASync (parent last,accn,name,delegate name)
        with Not_found ->
          let name = name ids in
          `MaybeASync (parent last, accn, name, delegate name))
    | `Fork((_, hd', GuaranteesOpacity, ids), _) ->
        assert (VCS.Branch.equal hd hd' || VCS.Branch.equal hd VCS.edit_branch);
        let name = name ids in
        `MaybeASync (parent last, accn, name, delegate name)
    | `Sideff (CherryPickEnv,_) ->
        `Sync (no_name,`NestedProof)
    | _ -> `Sync (no_name,`Unknown) in
 let make_sync why = function
   | `Sync(name,_) -> `Sync (name,why)
   | `MaybeASync(_,_,name,_) -> `Sync (name,why)
   | `ASync(_,_,name,_) -> `Sync (name,why) in

 let check_policy rc = if async_policy () then rc else make_sync `Policy rc in
 let is_vernac_exact = function
   | VernacExactProof _ -> true
   | _ -> false
 in
 match cur, (VCS.visit id).step, brkind with
 | (parent, x), `Fork _, _ when is_vernac_exact (Vernacprop.under_control x.expr)
                                && (not (Vernacprop.has_Fail x.expr)) ->
     `Sync (no_name,`Immediate)
 | _, _, { VCS.kind = `Edit _ }  -> check_policy (collect (Some cur) [] id)
 | _ ->
     if is_defined cur then `Sync (no_name,`Transparent)
     else if keep == VtDrop then `Sync (no_name,`Aborted)
     else
       let rc = collect (Some cur) [] id in
       if is_empty rc then make_sync `AlreadyEvaluated rc
       else if (is_vtkeep keep) && (not(State.is_cached_and_valid id))
       then check_policy rc
       else make_sync `AlreadyEvaluated rc

let string_of_reason = function
  | `Transparent -> "non opaque"
  | `AlreadyEvaluated -> "proof already evaluated"
  | `Policy -> "policy"
  | `NestedProof -> "contains nested proof"
  | `Immediate -> "proof term given explicitly"
  | `Aborted -> "aborted proof"
  | `Doesn'tGuaranteeOpacity -> "not a simple opaque lemma"
  | `MutualProofs -> "block of mutually recursive proofs"
  | `Alias -> "contains Undo-like command"
  | `Print -> "contains Print-like command"
  | `NoPU_NoHint_NoES -> "no 'Proof using..', no .aux file, inside a section"
  | `Unknown -> "unsupported case"

let log_string s = stm_prerr_debug (fun () -> "STM: " ^ s)
let log_processing_async id name = log_string Printf.(sprintf
  "%s: proof %s: asynch" (Stateid.to_string id) name
)
let log_processing_sync id name reason = log_string Printf.(sprintf
  "%s: proof %s: synch (cause: %s)"
  (Stateid.to_string id) name (string_of_reason reason)
)

let wall_clock_last_fork = ref 0.0

let known_state ~doc ?(redefine_qed=false) ~cache id =

  let error_absorbing_tactic id blockname exn =
    (* We keep the static/dynamic part of block detection separate, since
       the static part could be performed earlier.  As of today there is
       no advantage in doing so since no UI can exploit such piece of info *)
    detect_proof_block id blockname;

    let boxes = VCS.box_of id in
    let valid_boxes = CList.map_filter (function
      | ProofBlock ({ block_stop } as decl, name) when Stateid.equal block_stop id ->
          Some (decl, name)
      | _ -> None) boxes in
    assert(List.length valid_boxes < 2);
    if valid_boxes = [] then Exninfo.iraise exn
    else
      let decl, name = List.hd valid_boxes in
      try
        let _, dynamic_check = List.assoc name !proof_block_delimiters in
        match dynamic_check dummy_doc decl with
        | `Leaks -> Exninfo.iraise exn
        | `ValidBlock { base_state; goals_to_admit; recovery_command } -> begin
           let tac =
             Proofview.Goal.enter begin fun gl ->
               if CList.mem_f Evar.equal
                 (Proofview.Goal.goal gl) goals_to_admit then
             Proofview.give_up else Proofview.tclUNIT ()
              end in
           match (VCS.get_info base_state).state with
           | FullState { Vernacstate.proof } ->
               Option.iter PG_compat.unfreeze proof;
               PG_compat.with_current_proof (fun _ p ->
                 feedback ~id:id Feedback.AddedAxiom;
                 fst (Pfedit.solve Goal_select.SelectAll None tac p), ());
               (* STATE SPEC:
                * - start: Modifies the input state adding a proof.
                * - end  : maybe after recovery command.
               *)
               (* STATE: We use an updated state with proof *)
               let st = Vernacstate.freeze_interp_state ~marshallable:false in
               Option.iter (fun expr -> ignore(stm_vernac_interp id st {
                  verbose = true; expr; indentation = 0;
                  strlen = 0 } ))
               recovery_command
           | _ -> assert false
        end
      with Not_found ->
          CErrors.user_err ~hdr:"STM"
            (str "Unknown proof block delimiter " ++ str name)
  in

  (* Absorb tactic errors from f () *)
  let resilient_tactic id blockname f =
    if !cur_opt.async_proofs_tac_error_resilience = `None ||
       (async_proofs_is_master !cur_opt &&
        !cur_opt.async_proofs_mode = APoff)
    then f ()
    else
      try f ()
      with e when CErrors.noncritical e ->
        let ie = CErrors.push e in
        error_absorbing_tactic id blockname ie in
  (* Absorb errors from f x *)
  let resilient_command f x =
    if not !cur_opt.async_proofs_cmd_error_resilience ||
       (async_proofs_is_master !cur_opt &&
        !cur_opt.async_proofs_mode = APoff)
    then f x
    else
      try f x
      with e when CErrors.noncritical e -> () in

  (* ugly functions to process nested lemmas, i.e. hard to reproduce
   * side effects *)
  let cherry_pick_non_pstate () =
    let st = Summary.freeze_summaries ~marshallable:false in
    let st = Summary.remove_from_summary st Util.(pi1 summary_pstate) in
    let st = Summary.remove_from_summary st Util.(pi2 summary_pstate) in
    let st = Summary.remove_from_summary st Util.(pi3 summary_pstate) in
    st, Lib.freeze ~marshallable:false in

  let inject_non_pstate (s,l) =
    Summary.unfreeze_summaries ~partial:true s; Lib.unfreeze l; update_global_env ()
  in
  let rec pure_cherry_pick_non_pstate safe_id id =
    State.purify (fun id ->
        stm_prerr_endline (fun () -> "cherry-pick non pstate " ^ Stateid.to_string id);
        reach ~safe_id id;
        cherry_pick_non_pstate ())
      id

  (* traverses the dag backward from nodes being already calculated *)
  and reach ?safe_id ?(redefine_qed=false) ?(cache=cache) id =
    stm_prerr_endline (fun () -> "reaching: " ^ Stateid.to_string id);
    if not redefine_qed && State.is_cached ~cache id then begin
      Hooks.(call state_computed ~doc id ~in_cache:true);
      stm_prerr_endline (fun () -> "reached (cache)");
      State.install_cached id
    end else
    let step, cache_step, feedback_processed =
      let view = VCS.visit id in
      match view.step with
      | `Alias (id,_) -> (fun () ->
            reach view.next; reach id
          ), cache, true
      | `Cmd { cast = x; cqueue = `SkipQueue } -> (fun () ->
            reach view.next), cache, true
      | `Cmd { cast = x; cqueue = `TacQueue (solve,abstract,cancel_switch); cblock } ->
          (fun () ->
            resilient_tactic id cblock (fun () ->
              reach ~cache:true view.next;
              Partac.vernac_interp ~solve ~abstract ~cancel_switch
                !cur_opt.async_proofs_n_tacworkers view.next id x)
          ), cache, true
      | `Cmd { cast = x; cqueue = `QueryQueue cancel_switch }
        when async_proofs_is_master !cur_opt -> (fun () ->
            reach view.next;
            Query.vernac_interp ~cancel_switch view.next id x
          ), cache, false
      | `Cmd { cast = x; ceff = eff; ctac = true; cblock } -> (fun () ->
            resilient_tactic id cblock (fun () ->
              reach view.next;
              (* State resulting from reach *)
              let st = Vernacstate.freeze_interp_state ~marshallable:false in
              ignore(stm_vernac_interp id st x)
            );
	    if eff then update_global_env ()
          ), eff || cache, true
      | `Cmd { cast = x; ceff = eff } -> (fun () ->
          (match !cur_opt.async_proofs_mode with
           | APon | APonLazy ->
             resilient_command reach view.next
           | APoff -> reach view.next);
          let st = Vernacstate.freeze_interp_state ~marshallable:false in
          ignore(stm_vernac_interp id st x);
          if eff then update_global_env ()
        ), eff || cache, true
      | `Fork ((x,_,_,_), None) -> (fun () ->
            resilient_command reach view.next;
            let st = Vernacstate.freeze_interp_state ~marshallable:false in
            ignore(stm_vernac_interp id st x);
            wall_clock_last_fork := Unix.gettimeofday ()
          ), true, true
      | `Fork ((x,_,_,_), Some prev) -> (fun () -> (* nested proof *)
            reach ~cache:true prev;
            reach view.next;

            (try
               let st = Vernacstate.freeze_interp_state ~marshallable:false in
               ignore(stm_vernac_interp id st x);
            with e when CErrors.noncritical e ->
              let (e, info) = CErrors.push e in
              let info = Stateid.add info ~valid:prev id in
              Exninfo.iraise (e, info));
            wall_clock_last_fork := Unix.gettimeofday ()
          ), true, true
      | `Qed ({ qast = x; keep; brinfo; brname } as qed, eop) ->
          let rec aux = function
            | `ASync (block_start, nodes, name, delegate) -> (fun () ->
                let keep' = get_vtkeep keep in
                let drop_pt = keep' == VtKeepAxiom in
                let block_stop, exn_info, loc = eop, (id, eop), x.expr.CAst.loc in
                log_processing_async id name;
                VCS.create_proof_task_box nodes ~qed:id ~block_start;
                begin match brinfo, qed.fproof with
                | { VCS.kind = `Edit _ }, None -> assert false
                | { VCS.kind = `Edit (_,_, okeep, _) }, Some (ofp, cancel) ->
                    assert(redefine_qed = true);
                    if okeep <> keep then
                      msg_warning(strbrk("The command closing the proof changed. "
                        ^"The kernel cannot take this into account and will "
                        ^(if not drop_pt then "not check " else "reject ")
                        ^"the "^(if not drop_pt then "new" else "incomplete")
                        ^" proof. Reprocess the command declaring "
                        ^"the proof's statement to avoid that."));
                    let fp, cancel =
                      Slaves.build_proof ~doc
                        ?loc ~drop_pt ~exn_info ~block_start ~block_stop ~name in
                    Future.replace ofp fp;
                    qed.fproof <- Some (fp, cancel);
                    (* We don't generate a new state, but we still need
                     * to install the right one *)
                    State.install_cached id
                | { VCS.kind = `Proof _ }, Some _ -> assert false
                | { VCS.kind = `Proof _ }, None ->
                    reach ~cache:true block_start;
                    let fp, cancel =
                      if delegate then
                        Slaves.build_proof ~doc
                          ?loc ~drop_pt ~exn_info ~block_start ~block_stop ~name
                      else
                        ProofTask.build_proof_here ~doc ?loc
                          ~drop_pt exn_info block_stop, ref false
                    in
                    qed.fproof <- Some (fp, cancel);
                    let opaque = match keep' with
                      | VtKeepAxiom | VtKeepOpaque ->
                        Proof_global.Opaque (* Admitted -> Opaque should be OK. *)
                      | VtKeepDefined -> Proof_global.Transparent
                    in
                    let proof =
                      PG_compat.close_future_proof ~opaque ~feedback_id:id fp in
                    if not delegate then ignore(Future.compute fp);
                    reach view.next;
                    let st = Vernacstate.freeze_interp_state ~marshallable:false in
                    ignore(stm_vernac_interp id ~proof st x);
                    feedback ~id:id Incomplete
                | { VCS.kind = `Master }, _ -> assert false
                end;
                PG_compat.discard_all ()
              ), not redefine_qed, true
          | `Sync (name, `Immediate) -> (fun () ->
                reach eop;
                let st = Vernacstate.freeze_interp_state ~marshallable:false in
                ignore(stm_vernac_interp id st x);
                PG_compat.discard_all ()
              ), true, true
          | `Sync (name, reason) -> (fun () ->
                log_processing_sync id name reason;
                reach eop;
                let wall_clock = Unix.gettimeofday () in
                record_pb_time name ?loc:x.expr.CAst.loc (wall_clock -. !wall_clock_last_fork);
                let proof =
                  match keep with
                  | VtDrop -> None
                  | VtKeep VtKeepAxiom ->
                      let ctx = UState.empty in
                      let fp = Future.from_val ([],ctx) in
                      qed.fproof <- Some (fp, ref false); None
                  | VtKeep opaque ->
                    let opaque = let open Proof_global in  match opaque with
                      | VtKeepOpaque -> Opaque | VtKeepDefined -> Transparent
                      | VtKeepAxiom -> assert false
                    in
                      Some(PG_compat.close_proof ~opaque
                                ~keep_body_ucst_separate:false
                                (State.exn_on id ~valid:eop)) in
                if keep <> VtKeep VtKeepAxiom then
                  reach view.next;
                let wall_clock2 = Unix.gettimeofday () in
                let st = Vernacstate.freeze_interp_state ~marshallable:false in
                ignore(stm_vernac_interp id ?proof st x);
                let wall_clock3 = Unix.gettimeofday () in
                Aux_file.record_in_aux_at ?loc:x.expr.CAst.loc "proof_check_time"
                  (Printf.sprintf "%.3f" (wall_clock3 -. wall_clock2));
                PG_compat.discard_all ()
              ), true, true
          | `MaybeASync (start, nodes, name, delegate) -> (fun () ->
                reach ~cache:true start;
                (* no sections *)
                if CList.is_empty (Environ.named_context (Global.env ()))
                then Util.pi1 (aux (`ASync (start, nodes, name, delegate))) ()
                else Util.pi1 (aux (`Sync (name, `NoPU_NoHint_NoES))) ()
              ), not redefine_qed, true
          in
          aux (collect_proof keep (view.next, x) brname brinfo eop)
      | `Sideff (ReplayCommand x,_) -> (fun () ->
            reach view.next;
            let st = Vernacstate.freeze_interp_state ~marshallable:false in
            ignore(stm_vernac_interp id st x);
            update_global_env ()
          ), cache, true
      | `Sideff (CherryPickEnv, origin) -> (fun () ->
            reach view.next;
            inject_non_pstate (pure_cherry_pick_non_pstate view.next origin);
          ), cache, true
    in
    let cache_step =
      !cur_opt.async_proofs_cache = Some Force || cache_step
    in
    State.define ~doc ?safe_id
      ~cache:cache_step ~redefine:redefine_qed ~feedback_processed step id;
    stm_prerr_endline (fun () -> "reached: "^ Stateid.to_string id) in
  reach ~redefine_qed id

end (* }}} *)
[@@@ocaml.warning "+60"]

(********************************* STM API ************************************)
(******************************************************************************)

(* Main initalization routine *)
type stm_init_options = {
  (* The STM will set some internal flags differently depending on the
     specified [doc_type]. This distinction should dissappear at some
     some point. *)
  doc_type     : stm_doc_type;

  (* Initial load path in scope for the document. Usually extracted
     from -R options / _CoqProject *)
  iload_path   : Mltop.coq_path list;

  (* Require [require_libs] before the initial state is
     ready. Parameters follow [Library], that is to say,
     [lib,prefix,import_export] means require library [lib] from
     optional [prefix] and [import_export] if [Some false/Some true]
     is used.  *)
  require_libs : (string * string option * bool option) list;

  (* STM options that apply to the current document. *)
  stm_options  : AsyncOpts.stm_opt;
}
(* fb_handler   : Feedback.feedback -> unit; *)

(*
let doc_type_module_name (std : stm_doc_type) =
  match std with
  | VoDoc mn | VioDoc mn | Vio2Vo mn -> mn
  | Interactive mn -> Names.DirPath.to_string mn
*)

(* Document edit notifiers *)
type document_edit_notifiers =
  { add_hook  : Vernacexpr.vernac_control CAst.t -> Stateid.t -> unit
  (** User adds a sentence to the document (after parsing) *)
  ; edit_hook : Stateid.t -> unit
  (** User edits a sentence in the document *)
  ; exec_hook : Stateid.t -> unit
  (** User requests checking of a sentence in the document. *)
  }

(** Set the document edit notifiers. *)
let document_edit_notify, document_edit_hook =
  Hook.make ~default:{ add_hook  = (fun _ _ -> ())
                     ; edit_hook = (fun _ -> ())
                     ; exec_hook = (fun _ -> ()) } ()

let init_core () =
  if !cur_opt.async_proofs_mode = APon then Control.enable_thread_delay := true;
  State.register_root_state ()

let dirpath_of_file f =
  let ldir0 =
    try
      let lp = Loadpath.find_load_path (Filename.dirname f) in
      Loadpath.logical lp
    with Not_found -> Libnames.default_root_prefix
  in
  let file = Filename.chop_extension (Filename.basename f) in
  let id = Id.of_string file in
  let ldir = Libnames.add_dirpath_suffix ldir0 id in
  ldir

let new_doc { doc_type ; iload_path; require_libs; stm_options } =

  let load_objs libs =
    let rq_file (dir, from, exp) =
      let mp = Libnames.qualid_of_string dir in
      let mfrom = Option.map Libnames.qualid_of_string from in
      Flags.silently (Vernacentries.vernac_require mfrom exp) [mp] in
    List.(iter rq_file (rev libs))
  in

  (* Set the options from the new documents *)
  AsyncOpts.cur_opt := stm_options;

  (* We must reset the whole state before creating a document! *)
  State.restore_root_state ();

  let doc = VCS.init doc_type Stateid.initial (Vernacstate.Parser.init ()) in

  (* Set load path; important, this has to happen before we declare
     the library below as [Declaremods/Library] will infer the module
     name by looking at the load path! *)
  List.iter Mltop.add_coq_path iload_path;

  Safe_typing.allow_delayed_constants := !cur_opt.async_proofs_mode <> APoff;

  begin match doc_type with
    | Interactive ln ->
      let dp = match ln with
        | TopLogical dp -> dp
        | TopPhysical f -> dirpath_of_file f
      in
      Declaremods.start_library dp

    | VoDoc f ->
      let ldir = dirpath_of_file f in
      let () = Flags.verbosely Declaremods.start_library ldir in
      VCS.set_ldir ldir;
      set_compilation_hints f

    | VioDoc f ->
      let ldir = dirpath_of_file f in
      let () = Flags.verbosely Declaremods.start_library ldir in
      VCS.set_ldir ldir;
      set_compilation_hints f
  end;

  (* Import initial libraries. *)
  load_objs require_libs;

  (* We record the state at this point! *)
  State.define ~doc ~cache:true ~redefine:true (fun () -> ()) Stateid.initial;
  Backtrack.record ();
  Slaves.init ();
  if async_proofs_is_master !cur_opt then begin
    stm_prerr_endline (fun () -> "Initializing workers");
    Query.init ();
    let opts = match !cur_opt.async_proofs_private_flags with
      | None -> []
      | Some s -> Str.split_delim (Str.regexp ",") s in
    begin try
      let env_opt = Str.regexp "^extra-env=" in
      let env = List.find (fun s -> Str.string_match env_opt s 0) opts in
      async_proofs_workers_extra_env := Array.of_list
        (Str.split_delim (Str.regexp ";") (Str.replace_first env_opt "" env))
    with Not_found -> () end;
  end;
  doc, VCS.cur_tip ()

let observe ~doc id =
  Hook.(get document_edit_notify).exec_hook id;
  let vcs = VCS.backup () in
  try
    Reach.known_state ~doc ~cache:(VCS.is_interactive ()) id;
    VCS.print ();
    doc
  with e ->
    let e = CErrors.push e in
    VCS.print ();
    VCS.restore vcs;
    Exninfo.iraise e

let finish ~doc =
  let head = VCS.current_branch () in
  let doc = observe ~doc (VCS.get_branch_pos head) in
  VCS.print (); doc

let wait ~doc =
  let doc = observe ~doc (VCS.get_branch_pos VCS.Branch.master) in
  Slaves.wait_all_done ();
  VCS.print ();
  doc

let rec join_admitted_proofs id =
  if Stateid.equal id Stateid.initial then () else
  let view = VCS.visit id in
  match view.step with
  | `Qed ({ keep = VtKeep VtKeepAxiom; fproof = Some (fp,_) },_) ->
       ignore(Future.force fp);
       join_admitted_proofs view.next
  | _ -> join_admitted_proofs view.next

(* Error resiliency may have tolerated some broken commands *)
let rec check_no_err_states ~doc visited id =
  let open Stateid in
  if Set.mem id visited then visited else
  match state_of_id ~doc id with
  | `Error e -> raise e
  | _ ->
     let view = VCS.visit id in
     match view.step with
     | `Qed(_,id) ->
         let visited = check_no_err_states ~doc (Set.add id visited) id in
         check_no_err_states ~doc visited view.next
     | _ -> check_no_err_states ~doc (Set.add id visited) view.next

let join ~doc =
  let doc = wait ~doc in
  stm_prerr_endline (fun () -> "Joining the environment");
  Global.join_safe_environment ();
  stm_prerr_endline (fun () -> "Joining Admitted proofs");
  join_admitted_proofs (VCS.get_branch_pos VCS.Branch.master);
  stm_prerr_endline (fun () -> "Checking no error states");
  ignore(check_no_err_states ~doc (Stateid.Set.singleton Stateid.initial)
    (VCS.get_branch_pos VCS.Branch.master));
  VCS.print ();
  doc

let dump_snapshot () = Slaves.dump_snapshot (), RemoteCounter.snapshot ()

type tasks = int Slaves.tasks * RemoteCounter.remote_counters_status
let check_task name (tasks,rcbackup) i =
  RemoteCounter.restore rcbackup;
  let vcs = VCS.backup () in
  try
    let rc = State.purify (Slaves.check_task name tasks) i in
    VCS.restore vcs;
    rc
  with e when CErrors.noncritical e -> VCS.restore vcs; false
let info_tasks (tasks,_) = Slaves.info_tasks tasks

let finish_tasks name u d p (t,rcbackup as tasks) =
  RemoteCounter.restore rcbackup;
  let finish_task u (_,_,i) =
    let vcs = VCS.backup () in
    let u = State.purify (Slaves.finish_task name u d p t) i in
    VCS.restore vcs;
    u in
  try
    let u, a, _ = List.fold_left finish_task u (info_tasks tasks) in
    (u,a,true), p
  with e ->
    let e = CErrors.push e in
    msg_warning (str"File " ++ str name ++ str ":" ++ spc () ++ iprint e);
    exit 1

let merge_proof_branch ~valid ?id qast keep brname =
  let brinfo = VCS.get_branch brname in
  let qed fproof = { qast; keep; brname; brinfo; fproof } in
  match brinfo with
  | { VCS.kind = `Proof _ } ->
      VCS.checkout VCS.Branch.master;
      let id = VCS.new_node ?id None () in
      let parsing = Option.get @@ VCS.get_parsing_state (VCS.cur_tip ()) in
      VCS.merge id ~ours:(Qed (qed None)) brname;
      VCS.set_parsing_state id parsing;
      VCS.delete_branch brname;
      VCS.propagate_qed ();
      `Ok
  | { VCS.kind = `Edit (qed_id, master_id, _,_) } ->
      let ofp =
        match VCS.visit qed_id with
        | { step = `Qed ({ fproof }, _) } -> fproof
        | _ -> assert false in
      VCS.rewrite_merge qed_id ~ours:(Qed (qed ofp)) ~at:master_id brname;
      VCS.delete_branch brname;
      VCS.gc ();
      let _st : unit = Reach.known_state ~doc:dummy_doc (* XXX should be taken in input *) ~redefine_qed:true ~cache:false qed_id in
      VCS.checkout VCS.Branch.master;
      `Unfocus qed_id
  | { VCS.kind = `Master } ->
       Exninfo.iraise (State.exn_on ~valid Stateid.dummy (PG_compat.NoCurrentProof, Exninfo.null))

(* When tty is true, this code also does some of the job of the user interface:
   jump back to a state that is valid *)
let handle_failure (e, info) vcs =
  VCS.restore vcs;
  VCS.print ();
  Exninfo.iraise (e, info)

let snapshot_vio ~doc ~output_native_objects ldir long_f_dot_vo =
  let doc = finish ~doc in
  if List.length (VCS.branches ()) > 1 then
    CErrors.user_err ~hdr:"stm" (str"Cannot dump a vio with open proofs");
  Library.save_library_to ~todo:(dump_snapshot ()) ~output_native_objects
    ldir long_f_dot_vo
    (Global.opaque_tables ());
  doc

let reset_task_queue = Slaves.reset_task_queue

(* Document building *)

(* We process a meta command found in the document *)
let process_back_meta_command ~newtip ~head oid aast =
    let valid = VCS.get_branch_pos head in
    let old_parsing = Option.get @@ VCS.get_parsing_state oid in

    (* Merge in and discard all the branches currently open that were not open in `oid` *)
    let { mine; others } = Backtrack.branches_of oid in
    List.iter (fun branch ->
        if not (List.mem_assoc branch (mine::others)) then
          ignore(merge_proof_branch ~valid aast VtDrop branch))
      (VCS.branches ());

    (* We add a node on top of every branch, to represent state aliasing *)
    VCS.checkout_shallowest_proof_branch ();
    let head = VCS.current_branch () in
    List.iter (fun b ->
        VCS.checkout b;
        let id = if (VCS.Branch.equal b head) then Some newtip else None in
        let proof_mode = VCS.get_proof_mode @@ VCS.cur_tip () in
        let id = VCS.new_node ?id proof_mode () in
        VCS.commit id (Alias (oid,aast));
        VCS.set_parsing_state id old_parsing)
      (VCS.branches ());
    VCS.checkout_shallowest_proof_branch ();
    Backtrack.record (); `Ok

let get_allow_nested_proofs =
  Goptions.declare_bool_option_and_ref
    ~depr:false
    ~name:"Nested Proofs Allowed"
    ~key:Vernac_classifier.stm_allow_nested_proofs_option_name
    ~value:false

(** [process_transaction] adds a node in the document *)
let process_transaction ~doc ?(newtip=Stateid.fresh ())
  ({ verbose; expr } as x) c =
  stm_pperr_endline (fun () -> str "{{{ processing: " ++ pr_ast x);
  let vcs = VCS.backup () in
  try
    let head = VCS.current_branch () in
    VCS.checkout head;
    let head_parsing =
      Option.get @@ VCS.(get_parsing_state (get_branch_pos head)) in
    let proof_mode = VCS.(get_proof_mode (get_branch_pos head)) in
    let rc = begin
      stm_prerr_endline (fun () ->
        "  classified as: " ^ Vernac_classifier.string_of_vernac_classification c);
      match c with
      (* Meta *)
      | VtMeta, _ ->
        let id = Backtrack.undo_vernac_classifier expr ~doc in
        process_back_meta_command ~newtip ~head id x

      (* Query *)
      | VtQuery, w ->
          let id = VCS.new_node ~id:newtip proof_mode () in
          let queue =
            if VCS.is_vio_doc () &&
               VCS.((get_branch head).kind = `Master) &&
               may_pierce_opaque (Vernacprop.under_control x.expr)
            then `SkipQueue
            else `MainQueue in
          VCS.commit id (mkTransCmd x [] false queue);
          VCS.set_parsing_state id head_parsing;
          Backtrack.record (); assert (w == VtLater); `Ok

      (* Proof *)
      | VtStartProof (guarantee, names), w ->

         if not (get_allow_nested_proofs ()) && VCS.proof_nesting () > 0 then
           "Nested proofs are not allowed unless you turn option Nested Proofs Allowed on."
           |> Pp.str
           |> (fun s -> (UserError (None, s), Exninfo.null))
           |> State.exn_on ~valid:Stateid.dummy newtip
           |> Exninfo.iraise
         else

          let proof_mode = Some (Vernacentries.get_default_proof_mode ()) in
          let id = VCS.new_node ~id:newtip proof_mode () in
          let bname = VCS.mk_branch_name x in
          VCS.checkout VCS.Branch.master;
          if VCS.Branch.equal head VCS.Branch.master then begin
            VCS.commit id (Fork (x, bname, guarantee, names));
            VCS.branch bname (`Proof (VCS.proof_nesting () + 1))
          end else begin
            VCS.branch bname (`Proof (VCS.proof_nesting () + 1));
            VCS.merge id ~ours:(Fork (x, bname, guarantee, names)) head
          end;
          VCS.set_parsing_state id head_parsing;
          Backtrack.record (); assert (w == VtLater); `Ok

      | VtProofStep { parallel; proof_block_detection = cblock }, w ->
          let id = VCS.new_node ~id:newtip proof_mode () in
          let queue =
            match parallel with
            | `Yes(solve,abstract) -> `TacQueue (solve, abstract, ref false)
            | `No -> `MainQueue in
          VCS.commit id (mkTransTac x cblock queue);
          (* Static proof block detection delayed until an error really occurs.
             If/when and UI will make something useful with this piece of info,
             detection should occur here.
          detect_proof_block id cblock; *)
          VCS.set_parsing_state id head_parsing;
          Backtrack.record (); assert (w == VtLater); `Ok

      | VtQed keep, w ->
          let valid = VCS.get_branch_pos head in
          let rc =
            merge_proof_branch ~valid ~id:newtip x keep head in
          VCS.checkout_shallowest_proof_branch ();
          Backtrack.record (); assert (w == VtLater);
          rc

      (* Side effect in a (still open) proof is replayed on all branches*)
      | VtSideff l, w ->
          let id = VCS.new_node ~id:newtip proof_mode () in
          let new_ids =
            match (VCS.get_branch head).VCS.kind with
            | `Edit _ -> VCS.commit id (mkTransCmd x l true `MainQueue); []
            | `Master -> VCS.commit id (mkTransCmd x l false `MainQueue); []
            | `Proof _ ->
              VCS.checkout VCS.Branch.master;
              VCS.commit id (mkTransCmd x l true `MainQueue);
              (* We can't replay a Definition since universes may be differently
               * inferred.  This holds in Coq >= 8.5 *)
              let action = match Vernacprop.under_control x.expr with
                | VernacDefinition(_, _, DefineBody _) -> CherryPickEnv
                | _ -> ReplayCommand x in
              VCS.propagate_sideff ~action
          in
          VCS.checkout_shallowest_proof_branch ();
          Backtrack.record ();
          let parsing_state =
            begin match w with
              | VtNow ->
                (* We need to execute to get the new parsing state *)
                ignore(finish ~doc:dummy_doc);
                let parsing = Vernacstate.Parser.cur_state () in
                (* If execution has not been put in cache, we need to save the parsing state *)
                if (VCS.get_info id).state == EmptyState then VCS.set_parsing_state id parsing;
                parsing
              | VtLater -> VCS.set_parsing_state id head_parsing; head_parsing
            end
          in
          (* We save the parsing state on non-master branches *)
          List.iter (fun id ->
              if (VCS.get_info id).state == EmptyState then
              VCS.set_parsing_state id parsing_state) new_ids;
          `Ok

      | VtProofMode pm, VtNow ->
        let proof_mode = Pvernac.lookup_proof_mode pm in
        let id = VCS.new_node ~id:newtip proof_mode () in
        VCS.commit id (mkTransCmd x [] false `MainQueue);
        VCS.set_parsing_state id head_parsing;
        Backtrack.record (); `Ok

      | VtProofMode _, VtLater ->
          anomaly(str"classifier: VtProofMode must imply VtNow.")
    end in
    let pr_rc rc = match rc with
      | `Ok -> Pp.(seq [str "newtip ("; str (Stateid.to_string (VCS.cur_tip ())); str ")"])
      | _   -> Pp.(str "unfocus")
    in
    stm_pperr_endline (fun () -> str "processed with " ++ pr_rc rc ++ str " }}}");
    VCS.print ();
    rc
  with e ->
    let e = CErrors.push e in
    handle_failure e vcs

let get_ast ~doc id =
  match VCS.visit id with
  | { step = `Cmd { cast = { expr } } }
  | { step = `Fork (({ expr }, _, _, _), _) }
  | { step = `Sideff ((ReplayCommand { expr }) , _) }
  | { step = `Qed ({ qast = { expr } }, _) } ->
    Some expr
  | _ -> None

let stop_worker n = Slaves.cancel_worker n

let parse_sentence ~doc sid ~entry pa =
  let ps = Option.get @@ VCS.get_parsing_state sid in
  let proof_mode = VCS.get_proof_mode sid in
  Vernacstate.Parser.parse ps (entry proof_mode) pa

(* You may need to know the len + indentation of previous command to compute
 * the indentation of the current one.
 *  Eg.   foo. bar.
 * Here bar is indented of the indentation of foo + its strlen (4) *)
let ind_len_loc_of_id sid =
  if Stateid.equal sid Stateid.initial then None
  else match (VCS.visit sid).step with
  | `Cmd { ctac = true; cast = { indentation; strlen; expr } } ->
    Some (indentation, strlen, expr.CAst.loc)
  | _ -> None

(* the indentation logic works like this: if the beginning of the
   command is different than the start we are in a new line, thus
   indentation follows from the starting position. Otherwise, we use
   the previous one plus the offset.

   Note, this could maybe improved by handling more cases in
   compute_indentation. *)

let compute_indentation ?loc sid = Option.cata (fun loc ->
  let open Loc              in
  (* The effective lenght is the lenght on the last line *)
  let len = loc.ep - loc.bp in
  let prev_indent = match ind_len_loc_of_id sid with
    | None         -> 0
    | Some (i,l,p) -> i + l
  in
  (* Now if the line has not changed, the need to add the previous indent *)
  let eff_indent = loc.bp - loc.bol_pos in
  if loc.bol_pos = 0 then
    eff_indent + prev_indent, len
  else
    eff_indent, len
  ) (0, 0) loc

<<<<<<< HEAD
let add ~doc ~ontop ?newtip verb ({ CAst.loc; v=ast } as last) =
  Hook.(get document_edit_notify).add_hook last ontop;
=======
let add ~doc ~ontop ?newtip verb ast =
  let loc = ast.CAst.loc in
>>>>>>> e9a5fe99
  let cur_tip = VCS.cur_tip () in
  if not (Stateid.equal ontop cur_tip) then
    user_err ?loc ~hdr:"Stm.add"
      (str "Stm.add called for a different state (" ++ str (Stateid.to_string ontop) ++
       str ") than the tip: " ++ str (Stateid.to_string cur_tip) ++ str "." ++ fnl () ++
       str "This is not supported yet, sorry.");
  let indentation, strlen = compute_indentation ?loc ontop in
  (* XXX: Classifiy vernac should be moved inside process transaction *)
  let clas = Vernac_classifier.classify_vernac ast in
  let aast = { verbose = verb; indentation; strlen; expr = ast } in
  match process_transaction ~doc ?newtip aast clas with
  | `Ok -> doc, VCS.cur_tip (), `NewTip
  | `Unfocus qed_id -> doc, qed_id, `Unfocus (VCS.cur_tip ())

let set_perspective ~doc id_list = Slaves.set_perspective id_list

type focus = {
  start : Stateid.t;
  stop : Stateid.t;
  tip : Stateid.t
}

let query ~doc ~at ~route s =
  State.purify (fun s ->
    if Stateid.equal at Stateid.dummy then ignore(finish ~doc:dummy_doc)
    else Reach.known_state ~doc ~cache:true at;
      let rec loop () =
        match parse_sentence ~doc at ~entry:Pvernac.main_entry s with
        | None -> ()
        | Some ast ->
          let loc = ast.CAst.loc in
          let indentation, strlen = compute_indentation ?loc at in
          let st = State.get_cached at in
          let aast = {
            verbose = true; indentation; strlen;
            expr = ast } in
          ignore(stm_vernac_interp ~route at st aast);
          loop ()
      in
      loop ()
  )
  s

let edit_at ~doc id =
  Hook.(get document_edit_notify).edit_hook id;
  if Stateid.equal id Stateid.dummy then anomaly(str"edit_at dummy.") else
  let vcs = VCS.backup () in
  let on_cur_branch id =
    let rec aux cur =
      match VCS.visit cur with
      | { step = `Fork _ } -> false
      | { next } -> if id = cur then true else aux next in
    aux (VCS.get_branch_pos (VCS.current_branch ())) in
  let rec is_pure_aux id =
    let view = VCS.visit id in
    match view.step with
    | `Cmd _ -> is_pure_aux view.next
    | `Fork _ -> true
    | _ -> false in
  let is_pure id =
    match (VCS.visit id).step with
    | `Qed (_,last_step) -> is_pure_aux last_step
    | _ -> assert false
  in
  let is_ancestor_of_cur_branch id =
    Stateid.Set.mem id
      (VCS.reachable (VCS.get_branch_pos (VCS.current_branch ()))) in
  let has_failed qed_id =
    match VCS.visit qed_id with
    | { step = `Qed ({ fproof = Some (fp,_) }, _) } -> Future.is_exn fp
    | _ -> false in
  let rec master_for_br root tip =
      if Stateid.equal tip Stateid.initial then tip else
      match VCS.visit tip with
      | { step = (`Fork _ | `Qed _) } -> tip
      | { step = `Sideff (ReplayCommand _,id) } -> id
      | { step = `Sideff _ } -> tip
      | { next } -> master_for_br root next in
  let reopen_branch start at_id qed_id tip old_branch =
    let master_id, cancel_switch, keep =
      (* Hum, this should be the real start_id in the cluster and not next *)
      match VCS.visit qed_id with
      | { step = `Qed ({ fproof = Some (_,cs); keep },_) } -> start, cs, keep
      | _ -> anomaly (str "ProofTask not ending with Qed.") in
    VCS.branch ~root:master_id ~pos:id
      VCS.edit_branch (`Edit (qed_id, master_id, keep, old_branch));
    VCS.delete_boxes_of id;
    cancel_switch := true;
    Reach.known_state ~doc ~cache:(VCS.is_interactive ()) id;
    VCS.checkout_shallowest_proof_branch ();
    `Focus { stop = qed_id; start = master_id; tip } in
  let no_edit = function
   | `Edit (_,_,_,_) -> `Proof 1
   | x -> x in
  let backto id bn =
    List.iter VCS.delete_branch (VCS.branches ());
    let ancestors = VCS.reachable id in
    let { mine = brname, brinfo; others } = Backtrack.branches_of id in
    List.iter (fun (name,{ VCS.kind = k; root; pos }) ->
      if not(VCS.Branch.equal name VCS.Branch.master) &&
         Stateid.Set.mem root ancestors then
        VCS.branch ~root ~pos name k)
      others;
    VCS.reset_branch VCS.Branch.master (master_for_br brinfo.VCS.root id);
    VCS.branch ~root:brinfo.VCS.root ~pos:brinfo.VCS.pos
      (Option.default brname bn)
      (no_edit brinfo.VCS.kind);
    VCS.delete_boxes_of id;
    VCS.gc ();
    VCS.print ();
    Reach.known_state ~doc ~cache:(VCS.is_interactive ()) id;
    VCS.checkout_shallowest_proof_branch ();
    `NewTip in
  try
    let rc =
      let focused = List.exists ((=) VCS.edit_branch) (VCS.branches ()) in
      let branch_info =
        match snd (VCS.get_info id).vcs_backup with
        | Some{ mine = bn, { VCS.kind = `Proof _ }} -> Some bn
        | Some{ mine = _, { VCS.kind = `Edit(_,_,_,bn) }} -> Some bn
        | _ -> None in
      match focused, VCS.proof_task_box_of id, branch_info with
      | _, Some _, None -> assert false
      | false, Some { qed = qed_id ; lemma = start }, Some bn ->
          let tip = VCS.cur_tip () in
          if has_failed qed_id && is_pure qed_id && not !cur_opt.async_proofs_never_reopen_branch
          then reopen_branch start id qed_id tip bn
          else backto id (Some bn)
      | true, Some { qed = qed_id }, Some bn ->
          if on_cur_branch id then begin
            assert false
          end else if is_ancestor_of_cur_branch id then begin
            backto id (Some bn)
          end else begin
            anomaly(str"Cannot leave an `Edit branch open.")
          end
      | true, None, _ ->
          if on_cur_branch id then begin
            VCS.reset_branch (VCS.current_branch ()) id;
            Reach.known_state ~doc ~cache:(VCS.is_interactive ()) id;
            VCS.checkout_shallowest_proof_branch ();
            `NewTip
          end else if is_ancestor_of_cur_branch id then begin
            backto id None
          end else begin
            anomaly(str"Cannot leave an `Edit branch open.")
          end
      | false, None, Some bn -> backto id (Some bn)
      | false, None, None -> backto id None
    in
    VCS.print ();
    doc, rc
  with e ->
    let (e, info) = CErrors.push e in
    match Stateid.get info with
    | None ->
        VCS.print ();
        anomaly (str ("edit_at "^Stateid.to_string id^": ") ++
          CErrors.print_no_report e ++ str ".")
    | Some (_, id) ->
        stm_prerr_endline (fun () -> "Failed at state " ^ Stateid.to_string id);
        VCS.restore vcs;
        VCS.print ();
        Exninfo.iraise (e, info)

let get_current_state ~doc = VCS.cur_tip ()
let get_ldir ~doc = VCS.get_ldir ()

let get_doc did = dummy_doc

(*********************** TTY API (PG, coqtop, coqc) ***************************)
(******************************************************************************)

let current_proof_depth ~doc =
  let head = VCS.current_branch () in
  match VCS.get_branch head with
  | { VCS.kind = `Master } -> 0
  | { VCS.pos = cur; VCS.kind = (`Proof _ | `Edit _); VCS.root = root } ->
      let rec distance root =
        if Stateid.equal cur root then 0
        else 1 + distance (VCS.visit cur).next in
      distance cur

let unmangle n =
  let n = VCS.Branch.to_string n in
  let idx = String.index n '_' + 1 in
  Names.Id.of_string (String.sub n idx (String.length n - idx))

let proofname b = match VCS.get_branch b with
  | { VCS.kind = (`Proof _| `Edit _) } -> Some b
  | _ -> None

let get_all_proof_names ~doc =
  List.map unmangle (CList.map_filter proofname (VCS.branches ()))

(* Export hooks *)
let state_computed_hook = Hooks.state_computed_hook
let state_ready_hook = Hooks.state_ready_hook
let forward_feedback_hook = Hooks.forward_feedback_hook
let unreachable_state_hook = Hooks.unreachable_state_hook
let () = Hook.set Obligations.stm_get_fix_exn (fun () -> !State.fix_exn_ref)

type document = VCS.vcs
let backup () = VCS.backup ()
let restore d = VCS.restore d


(* vim:set foldmethod=marker: *)<|MERGE_RESOLUTION|>--- conflicted
+++ resolved
@@ -2684,7 +2684,7 @@
 
 (* Document edit notifiers *)
 type document_edit_notifiers =
-  { add_hook  : Vernacexpr.vernac_control CAst.t -> Stateid.t -> unit
+  { add_hook  : Vernacexpr.vernac_control -> Stateid.t -> unit
   (** User adds a sentence to the document (after parsing) *)
   ; edit_hook : Stateid.t -> unit
   (** User edits a sentence in the document *)
@@ -3138,13 +3138,9 @@
     eff_indent, len
   ) (0, 0) loc
 
-<<<<<<< HEAD
-let add ~doc ~ontop ?newtip verb ({ CAst.loc; v=ast } as last) =
-  Hook.(get document_edit_notify).add_hook last ontop;
-=======
 let add ~doc ~ontop ?newtip verb ast =
+  Hook.(get document_edit_notify).add_hook ast ontop;
   let loc = ast.CAst.loc in
->>>>>>> e9a5fe99
   let cur_tip = VCS.cur_tip () in
   if not (Stateid.equal ontop cur_tip) then
     user_err ?loc ~hdr:"Stm.add"
