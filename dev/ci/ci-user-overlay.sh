#!/usr/bin/env bash

# Add user overlays here. You can use some logic to detect if you are
# in your travis branch and conditionally enable the overlay.

# Some useful Travis variables:
# (https://docs.travis-ci.com/user/environment-variables/#Default-Environment-Variables)
#
# - TRAVIS_BRANCH: For builds not triggered by a pull request this is
#   the name of the branch currently being built; whereas for builds
#   triggered by a pull request this is the name of the branch
#   targeted by the pull request (in many cases this will be master).
#
# - TRAVIS_COMMIT: The commit that the current build is testing.
#
# - TRAVIS_PULL_REQUEST: The pull request number if the current job is
#   a pull request, “false” if it’s not a pull request.
#
# - TRAVIS_PULL_REQUEST_BRANCH: If the current job is a pull request,
#   the name of the branch from which the PR originated. "" if the
#   current job is a push build.

echo $TRAVIS_PULL_REQUEST_BRANCH
echo $TRAVIS_PULL_REQUEST
echo $TRAVIS_BRANCH
echo $TRAVIS_COMMIT

<<<<<<< HEAD
if [ $TRAVIS_PULL_REQUEST == "402" ] || [ $TRAVIS_BRANCH == "located_switch" ]; then

    mathcomp_CI_BRANCH=located_switch
    mathcomp_CI_GITURL=https://github.com/ejgallego/math-comp.git

    fiat_parsers_CI_BRANCH=located_switch
    fiat_parsers_CI_GITURL=https://github.com/ejgallego/fiat.git

    bedrock_src_CI_BRANCH=located_switch
    bedrock_src_CI_GITURL=https://github.com/ejgallego/bedrock.git

    bedrock_facade_CI_BRANCH=located_switch
    bedrock_facade_CI_GITURL=https://github.com/ejgallego/bedrock.git

fi
=======
if [ $TRAVIS_PULL_REQUEST == "568" ] || [ $TRAVIS_BRANCH == "remove-tactic-compat" ]; then
    fiat_parsers_CI_BRANCH=fix-ml
    fiat_parsers_CI_GITURL=https://github.com/ppedrot/fiat.git
fi

if [ $TRAVIS_PULL_REQUEST == "406" ] || [ $TRAVIS_BRANCH == "feature/coq_makefile2" ]; then
    UniMath_CI_BRANCH=master
    UniMath_CI_GITURL=https://github.com/gares/UniMath.git
fi
>>>>>>> 94311c3a
<|MERGE_RESOLUTION|>--- conflicted
+++ resolved
@@ -25,7 +25,6 @@
 echo $TRAVIS_BRANCH
 echo $TRAVIS_COMMIT
 
-<<<<<<< HEAD
 if [ $TRAVIS_PULL_REQUEST == "402" ] || [ $TRAVIS_BRANCH == "located_switch" ]; then
 
     mathcomp_CI_BRANCH=located_switch
@@ -41,14 +40,8 @@
     bedrock_facade_CI_GITURL=https://github.com/ejgallego/bedrock.git
 
 fi
-=======
-if [ $TRAVIS_PULL_REQUEST == "568" ] || [ $TRAVIS_BRANCH == "remove-tactic-compat" ]; then
-    fiat_parsers_CI_BRANCH=fix-ml
-    fiat_parsers_CI_GITURL=https://github.com/ppedrot/fiat.git
-fi
 
 if [ $TRAVIS_PULL_REQUEST == "406" ] || [ $TRAVIS_BRANCH == "feature/coq_makefile2" ]; then
     UniMath_CI_BRANCH=master
     UniMath_CI_GITURL=https://github.com/gares/UniMath.git
 fi
->>>>>>> 94311c3a
