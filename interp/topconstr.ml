(************************************************************************)
(*  v      *   The Coq Proof Assistant  /  The Coq Development Team     *)
(* <O___,, *   INRIA - CNRS - LIX - LRI - PPS - Copyright 1999-2016     *)
(*   \VV/  **************************************************************)
(*    //   *      This file is distributed under the terms of the       *)
(*         *       GNU Lesser General Public License Version 2.1        *)
(************************************************************************)

(*i*)
open Pp
open CErrors
open Util
open Names
open Nameops
open Libnames
open Misctypes
open Constrexpr
open Constrexpr_ops
(*i*)


let asymmetric_patterns = ref (false)
let _ = Goptions.declare_bool_option {
  Goptions.optsync = true; Goptions.optdepr = false;
  Goptions.optname = "no parameters in constructors";
  Goptions.optkey = ["Asymmetric";"Patterns"];
  Goptions.optread = (fun () -> !asymmetric_patterns);
  Goptions.optwrite = (fun a -> asymmetric_patterns:=a);
}

(**********************************************************************)
(* Miscellaneous *)

let error_invalid_pattern_notation ?loc () =
  user_err ?loc  (str "Invalid notation for pattern.")

(**********************************************************************)
(* Functions on constr_expr *)

let is_constructor id =
  try Globnames.isConstructRef
        (Smartlocate.global_of_extended_global
           (Nametab.locate_extended (qualid_of_ident id)))
  with Not_found -> false

let rec cases_pattern_fold_names f a pt = match CAst.(pt.v) with
  | CPatRecord l ->
      List.fold_left (fun acc (r, cp) -> cases_pattern_fold_names f acc cp) a l
  | CPatAlias (pat,id) -> f id a
  | CPatOr (patl) ->
      List.fold_left (cases_pattern_fold_names f) a patl
  | CPatCstr (_,patl1,patl2) ->
    List.fold_left (cases_pattern_fold_names f)
      (Option.fold_left (List.fold_left (cases_pattern_fold_names f)) a patl1) patl2
  | CPatNotation (_,(patl,patll),patl') ->
      List.fold_left (cases_pattern_fold_names f)
	(List.fold_left (cases_pattern_fold_names f) a (patl@List.flatten patll)) patl'
  | CPatDelimiters (_,pat) -> cases_pattern_fold_names f a pat
  | CPatAtom (Some (Ident (_,id))) when not (is_constructor id) -> f id a
  | CPatPrim _ | CPatAtom _ -> a
  | CPatCast ({CAst.loc},_) ->
     CErrors.user_err ?loc ~hdr:"cases_pattern_fold_names"
                      (Pp.strbrk "Casts are not supported here.")

let ids_of_pattern =
  cases_pattern_fold_names Id.Set.add Id.Set.empty

let ids_of_pattern_list =
  List.fold_left
    (Loc.located_fold_left
      (List.fold_left (cases_pattern_fold_names Id.Set.add)))
    Id.Set.empty

let ids_of_cases_indtype p =
  cases_pattern_fold_names Id.Set.add Id.Set.empty p

let ids_of_cases_tomatch tms =
  List.fold_right
    (fun (_, ona, indnal) l ->
      Option.fold_right (fun t ids -> cases_pattern_fold_names Id.Set.add ids t)
      indnal
        (Option.fold_right (Loc.down_located (name_fold Id.Set.add)) ona l))
    tms Id.Set.empty

let rec fold_constr_expr_binders g f n acc b = function
  | (nal,bk,t)::l ->
      let nal = snd (List.split nal) in
      let n' = List.fold_right (name_fold g) nal n in
      f n (fold_constr_expr_binders g f n' acc b l) t
  | [] ->
      f n acc b

let rec fold_local_binders g f n acc b = function
  | CLocalAssum (nal,bk,t)::l ->
      let nal = snd (List.split nal) in
      let n' = List.fold_right (name_fold g) nal n in
      f n (fold_local_binders g f n' acc b l) t
  | CLocalDef ((_,na),c,t)::l ->
      Option.fold_left (f n) (f n (fold_local_binders g f (name_fold g na n) acc b l) c) t
  | CLocalPattern (_,(pat,t))::l ->
      let acc = fold_local_binders g f (cases_pattern_fold_names g n pat) acc b l in
      Option.fold_left (f n) acc t
  | [] ->
      f n acc b

let fold_constr_expr_with_binders g f n acc = CAst.with_val (function
  | CAppExpl ((_,_,_),l) -> List.fold_left (f n) acc l
  | CApp ((_,t),l) -> List.fold_left (f n) (f n acc t) (List.map fst l)
  | CProdN (l,b) | CLambdaN (l,b) -> fold_constr_expr_binders g f n acc b l
  | CLetIn (na,a,t,b) ->
     f (name_fold g (snd na) n) (Option.fold_left (f n) (f n acc a) t) b
  | CCast (a,(CastConv b|CastVM b|CastNative b)) -> f n (f n acc a) b
  | CCast (a,CastCoerce) -> f n acc a
  | CNotation (_,(l,ll,bll)) ->
      (* The following is an approximation: we don't know exactly if
         an ident is binding nor to which subterms bindings apply *)
      let acc = List.fold_left (f n) acc (l@List.flatten ll) in
      List.fold_left (fun acc bl -> fold_local_binders g f n acc (CAst.make @@ CHole (None,IntroAnonymous,None)) bl) acc bll
  | CGeneralization (_,_,c) -> f n acc c
  | CDelimiters (_,a) -> f n acc a
  | CHole _ | CEvar _ | CPatVar _ | CSort _ | CPrim _ | CRef _ ->
      acc
  | CRecord l -> List.fold_left (fun acc (id, c) -> f n acc c) acc l
  | CCases (sty,rtnpo,al,bl) ->
      let ids = ids_of_cases_tomatch al in
      let acc = Option.fold_left (f (Id.Set.fold g ids n)) acc rtnpo in
      let acc = List.fold_left (f n) acc (List.map (fun (fst,_,_) -> fst) al) in
      List.fold_right (fun (loc,(patl,rhs)) acc ->
	let ids = ids_of_pattern_list patl in
	f (Id.Set.fold g ids n) acc rhs) bl acc
  | CLetTuple (nal,(ona,po),b,c) ->
      let n' = List.fold_right (Loc.down_located (name_fold g)) nal n in
      f (Option.fold_right (Loc.down_located (name_fold g)) ona n') (f n acc b) c
  | CIf (c,(ona,po),b1,b2) ->
      let acc = f n (f n (f n acc b1) b2) c in
      Option.fold_left
	(f (Option.fold_right (Loc.down_located (name_fold g)) ona n)) acc po
  | CFix (_,l) ->
      let n' = List.fold_right (fun ((_,id),_,_,_,_) -> g id) l n in
      List.fold_right (fun (_,(_,o),lb,t,c) acc ->
	fold_local_binders g f n'
	  (fold_local_binders g f n acc t lb) c lb) l acc
  | CCoFix (_,_) ->
      Feedback.msg_warning (strbrk "Capture check in multiple binders not done"); acc
  )

let free_vars_of_constr_expr c =
  let rec aux bdvars l = function
  | { CAst.v = CRef (Ident (_,id),_) } -> if Id.List.mem id bdvars then l else Id.Set.add id l
  | c -> fold_constr_expr_with_binders (fun a l -> a::l) aux bdvars l c
  in aux [] Id.Set.empty c

let occur_var_constr_expr id c = Id.Set.mem id (free_vars_of_constr_expr c)

(* Interpret the index of a recursion order annotation *)

let split_at_annot bl na =
  let names = List.map snd (names_of_local_assums bl) in
  match na with
  | None ->
      begin match names with
      | [] -> error "A fixpoint needs at least one parameter."
      | _ -> ([], bl)
      end
  | Some (loc, id) ->
      let rec aux acc = function
	| CLocalAssum (bls, k, t) as x :: rest ->
            let test (_, na) = match na with
            | Name id' -> Id.equal id id'
            | Anonymous -> false
            in
	    let l, r = List.split_when test bls in
            begin match r with
            | [] -> aux (x :: acc) rest
            | _ ->
              let ans = match l with
              | [] -> acc
              | _ -> CLocalAssum (l, k, t) :: acc
              in
              (List.rev ans, CLocalAssum (r, k, t) :: rest)
            end
<<<<<<< HEAD
	| CLocalDef _ as x :: rest -> aux (x :: acc) rest
        | CLocalPattern (loc,_) :: rest ->
            Loc.raise ?loc (Stream.Error "pattern with quote not allowed after fix")
=======
	| CLocalDef ((_,na),_,_) as x :: rest ->
           if Name.equal (Name id) na then
             user_err ~loc
               (Nameops.pr_id id ++ str" must be a proper parameter and not a local definition.")
           else
             aux (x :: acc) rest
        | CLocalPattern (loc,_,_) :: rest ->
            Loc.raise ~loc (Stream.Error "pattern with quote not allowed after fix")
>>>>>>> 28f8da94
	| [] ->
            user_err ?loc 
			 (str "No parameter named " ++ Nameops.pr_id id ++ str".")
      in aux [] bl

(* Used in correctness and interface *)

let map_binder g e nal = List.fold_right (Loc.down_located (name_fold g)) nal e

let map_binders f g e bl =
  (* TODO: avoid variable capture in [t] by some [na] in [List.tl nal] *)
  let h (e,bl) (nal,bk,t) = (map_binder g e nal,(nal,bk,f e t)::bl) in
  let (e,rbl) = List.fold_left h (e,[]) bl in
  (e, List.rev rbl)

let map_local_binders f g e bl =
  (* TODO: avoid variable capture in [t] by some [na] in [List.tl nal] *)
  let h (e,bl) = function
      CLocalAssum(nal,k,ty) ->
        (map_binder g e nal, CLocalAssum(nal,k,f e ty)::bl)
    | CLocalDef((loc,na),c,ty) ->
        (name_fold g na e, CLocalDef((loc,na),f e c,Option.map (f e) ty)::bl)
    | CLocalPattern (loc,(pat,t)) ->
        let ids = ids_of_pattern pat in
        (Id.Set.fold g ids e, CLocalPattern (loc,(pat,Option.map (f e) t))::bl) in
  let (e,rbl) = List.fold_left h (e,[]) bl in
  (e, List.rev rbl)

let map_constr_expr_with_binders g f e = CAst.map (function
  | CAppExpl (r,l) -> CAppExpl (r,List.map (f e) l)
  | CApp ((p,a),l) ->
      CApp ((p,f e a),List.map (fun (a,i) -> (f e a,i)) l)
  | CProdN (bl,b) ->
      let (e,bl) = map_binders f g e bl in CProdN (bl,f e b)
  | CLambdaN (bl,b) ->
      let (e,bl) = map_binders f g e bl in CLambdaN (bl,f e b)
  | CLetIn (na,a,t,b) ->
      CLetIn (na,f e a,Option.map (f e) t,f (name_fold g (snd na) e) b)
  | CCast (a,c) -> CCast (f e a, Miscops.map_cast_type (f e) c)
  | CNotation (n,(l,ll,bll)) ->
      (* This is an approximation because we don't know what binds what *)
      CNotation (n,(List.map (f e) l,List.map (List.map (f e)) ll,
                     List.map (fun bl -> snd (map_local_binders f g e bl)) bll))
  | CGeneralization (b,a,c) -> CGeneralization (b,a,f e c)
  | CDelimiters (s,a) -> CDelimiters (s,f e a)
  | CHole _ | CEvar _ | CPatVar _ | CSort _
  | CPrim _ | CRef _ as x -> x
  | CRecord l -> CRecord (List.map (fun (id, c) -> (id, f e c)) l)
  | CCases (sty,rtnpo,a,bl) ->
      let bl = List.map (fun (loc,(patl,rhs)) ->
        let ids = ids_of_pattern_list patl in
        (loc,(patl,f (Id.Set.fold g ids e) rhs))) bl in
      let ids = ids_of_cases_tomatch a in
      let po = Option.map (f (Id.Set.fold g ids e)) rtnpo in
      CCases (sty, po, List.map (fun (tm,x,y) -> f e tm,x,y) a,bl)
  | CLetTuple (nal,(ona,po),b,c) ->
      let e' = List.fold_right (Loc.down_located (name_fold g)) nal e in
      let e'' = Option.fold_right (Loc.down_located (name_fold g)) ona e in
      CLetTuple (nal,(ona,Option.map (f e'') po),f e b,f e' c)
  | CIf (c,(ona,po),b1,b2) ->
      let e' = Option.fold_right (Loc.down_located (name_fold g)) ona e in
      CIf (f e c,(ona,Option.map (f e') po),f e b1,f e b2)
  | CFix (id,dl) ->
      CFix (id,List.map (fun (id,n,bl,t,d) ->
        let (e',bl') = map_local_binders f g e bl in
        let t' = f e' t in
        (* Note: fix names should be inserted before the arguments... *)
        let e'' = List.fold_left (fun e ((_,id),_,_,_,_) -> g id e) e' dl in
        let d' = f e'' d in
        (id,n,bl',t',d')) dl)
  | CCoFix (id,dl) ->
      CCoFix (id,List.map (fun (id,bl,t,d) ->
        let (e',bl') = map_local_binders f g e bl in
        let t' = f e' t in
        let e'' = List.fold_left (fun e ((_,id),_,_,_) -> g id e) e' dl in
        let d' = f e'' d in
        (id,bl',t',d')) dl)
  )

(* Used in constrintern *)
let rec replace_vars_constr_expr l = function
  | { CAst.loc; v = CRef (Ident (loc_id,id),us) } as x ->
      (try CAst.make ?loc @@ CRef (Ident (loc_id,Id.Map.find id l),us) with Not_found -> x)
  | c -> map_constr_expr_with_binders Id.Map.remove
           replace_vars_constr_expr l c

(* Returns the ranges of locs of the notation that are not occupied by args  *)
(* and which are then occupied by proper symbols of the notation (or spaces) *)

let locs_of_notation ?loc locs ntn =
  let unloc loc = Option.cata Loc.unloc (0,0) loc in
  let (bl, el) = unloc loc        in
  let locs =  List.map unloc locs in
  let rec aux pos = function
    | [] -> if Int.equal pos el then [] else [(pos,el)]
    | (ba,ea)::l -> if Int.equal pos ba then aux ea l else (pos,ba)::aux ea l
  in aux bl (List.sort (fun l1 l2 -> fst l1 - fst l2) locs)

let ntn_loc ?loc (args,argslist,binderslist) =
  locs_of_notation ?loc
    (List.map constr_loc (args@List.flatten argslist)@
     List.map local_binders_loc binderslist)

let patntn_loc ?loc (args,argslist) =
  locs_of_notation ?loc
    (List.map cases_pattern_expr_loc (args@List.flatten argslist))<|MERGE_RESOLUTION|>--- conflicted
+++ resolved
@@ -179,20 +179,14 @@
               in
               (List.rev ans, CLocalAssum (r, k, t) :: rest)
             end
-<<<<<<< HEAD
-	| CLocalDef _ as x :: rest -> aux (x :: acc) rest
-        | CLocalPattern (loc,_) :: rest ->
-            Loc.raise ?loc (Stream.Error "pattern with quote not allowed after fix")
-=======
 	| CLocalDef ((_,na),_,_) as x :: rest ->
            if Name.equal (Name id) na then
-             user_err ~loc
+             user_err ?loc
                (Nameops.pr_id id ++ str" must be a proper parameter and not a local definition.")
            else
              aux (x :: acc) rest
-        | CLocalPattern (loc,_,_) :: rest ->
-            Loc.raise ~loc (Stream.Error "pattern with quote not allowed after fix")
->>>>>>> 28f8da94
+        | CLocalPattern (_,_) :: rest ->
+            Loc.raise ?loc (Stream.Error "pattern with quote not allowed after fix")
 	| [] ->
             user_err ?loc 
 			 (str "No parameter named " ++ Nameops.pr_id id ++ str".")
