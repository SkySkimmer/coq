(************************************************************************)
(*  v      *   The Coq Proof Assistant  /  The Coq Development Team     *)
(* <O___,, *   INRIA - CNRS - LIX - LRI - PPS - Copyright 1999-2016     *)
(*   \VV/  **************************************************************)
(*    //   *      This file is distributed under the terms of the       *)
(*         *       GNU Lesser General Public License Version 2.1        *)
(************************************************************************)

(* $Id$ *)

open Pp
open Errors
open Util

(** Dealing with directories *)

type unix_path = string (* path in unix-style, with '/' separator *)

type file_kind =
  | FileDir of unix_path * (* basename of path: *) string
  | FileRegular of string (* basename of file *)

(* Copy of Filename.concat but assuming paths to always be POSIX *)

let (//) dirname filename =
  let l = String.length dirname in
  if l = 0 || dirname.[l-1] = '/'
  then dirname ^ filename
  else dirname ^ "/" ^ filename

(* Excluding directories; We avoid directories starting with . as well
   as CVS and _darcs and any subdirs given via -exclude-dir *)

let skipped_dirnames = ref ["CVS"; "_darcs"]

let exclude_directory f = skipped_dirnames := f :: !skipped_dirnames

let ok_dirname f =
  not (f = "") && f.[0] != '.' &&
  not (List.mem f !skipped_dirnames) (*&&
  (match Unicode.ident_refutation f with None -> true | _ -> false)*)

(* Check directory can be opened *)

let exists_dir dir =
  try Sys.is_directory dir with Sys_error _ -> false

let check_unix_dir warn dir =
  if (Sys.os_type = "Win32" || Sys.os_type = "Cygwin") &&
    (String.length dir > 2 && dir.[1] = ':' ||
     String.contains dir '\\' ||
     String.contains dir ';')
  then warn ("assuming " ^ dir ^
             " to be a Unix path even if looking like a Win32 path.")

let apply_subdir f path name =
  (* we avoid all files and subdirs starting by '.' (e.g. .svn) *)
  (* as well as skipped files like CVS, ... *)
  if ok_dirname name then
    let path = if path = "." then name else path//name in
    match try (Unix.stat path).Unix.st_kind with Unix.Unix_error _ -> Unix.S_BLK with
    | Unix.S_DIR -> f (FileDir (path,name))
    | Unix.S_REG -> f (FileRegular name)
    | _ -> ()

let process_directory f path =
  Array.iter (apply_subdir f path) (Sys.readdir path)

let process_subdirectories f path =
  let f = function FileDir (path,base) -> f path base | FileRegular _ -> () in
  process_directory f path

(** Returns the list of all recursive subdirectories of [root] in
    depth-first search, with sons ordered as on the file system;
    warns if [root] does not exist *)

let readdir dir = try Sys.readdir dir with any -> [||]

let all_subdirs ~unix_path:root =
  let l = ref [] in
  let add f rel = l := (f, rel) :: !l in
<<<<<<< HEAD
  let rec traverse path rel =
    let f = function
      | FileDir (path,f) ->
	  let newrel = rel @ [f] in
	  add path newrel;
	  traverse path newrel
      | _ -> ()
    in process_directory f path
=======
  let rec traverse dir rel =
    Array.iter (fun f ->
      if ok_dirname f then
	let file = Filename.concat dir f in
        if Sys.is_directory file then begin
          let newrel = rel @ [f] in
	  add file newrel;
	  traverse file newrel
        end)
      (readdir dir)
>>>>>>> 34c467a4
  in
  check_unix_dir (fun s -> msg_warning (str s)) root;
  if exists_dir root then traverse root []
  else msg_warning (str ("Cannot open " ^ root));
  List.rev !l

(* Caching directory contents for efficient syntactic equality of file
   names even on case-preserving but case-insensitive file systems *)

module StrMod = struct
  type t = string
  let compare = compare
end

module StrMap = Map.Make(StrMod)
module StrSet = Set.Make(StrMod)

let dirmap = ref StrMap.empty

let make_dir_table dir =
  let filter_dotfiles s f = if f.[0] = '.' then s else StrSet.add f s in
  Array.fold_left filter_dotfiles StrSet.empty (readdir dir)

let exists_in_dir_respecting_case dir bf =
  let cache_dir dir =
    let contents = make_dir_table dir in
    dirmap := StrMap.add dir contents !dirmap;
    contents in
  let contents, fresh =
    try
      (* in batch mode, assume the directory content is still fresh *)
      StrMap.find dir !dirmap, !Flags.batch_mode
    with Not_found ->
      (* in batch mode, we are not yet sure the directory exists *)
      if !Flags.batch_mode && not (exists_dir dir) then StrSet.empty, true
      else cache_dir dir, true in
  StrSet.mem bf contents ||
    not fresh &&
      (* rescan, there is a new file we don't know about *)
      StrSet.mem bf (cache_dir dir)

let file_exists_respecting_case path f =
  (* This function ensures that a file with expected lowercase/uppercase
     is the correct one, even on case-insensitive file systems *)
  let rec aux f =
    let bf = Filename.basename f in
    let df = Filename.dirname f in
    (String.equal df "." || aux df)
    && exists_in_dir_respecting_case (Filename.concat path df) bf
  in (!Flags.batch_mode || Sys.file_exists (Filename.concat path f)) && aux f

let rec search paths test =
  match paths with
  | [] -> []
  | lpe :: rem -> test lpe @ search rem test

let where_in_path ?(warn=true) path filename =
  let check_and_warn l = match l with
  | [] -> raise Not_found
  | (lpe, f) :: l' ->
    let () = match l' with
    | _ :: _ when warn ->
      msg_warning
        (str filename ++ str " has been found in" ++ spc () ++
          hov 0 (str "[ " ++
            hv 0 (prlist_with_sep (fun () -> str " " ++ pr_semicolon())
              (fun (lpe,_) -> str lpe) l)
            ++ str " ];") ++ fnl () ++
          str "loading " ++ str f)
    | _ -> ()
    in
    (lpe, f)
  in
  check_and_warn (search path (fun lpe ->
    let f = Filename.concat lpe filename in
    if file_exists_respecting_case lpe filename then [lpe,f] else []))

let where_in_path_rex path rex =
  search path (fun lpe ->
    try
      let files = Sys.readdir lpe in
      CList.map_filter (fun name ->
        try
          ignore(Str.search_forward rex name 0);
          Some (lpe,Filename.concat lpe name)
        with Not_found -> None)
      (Array.to_list files)
    with Sys_error _ -> [])

let find_file_in_path ?(warn=true) paths filename =
  if not (Filename.is_implicit filename) then
    (* the name is considered to be a physical name and we use the file
       system rules (e.g. possible case-insensitivity) to find it *)
    if Sys.file_exists filename then
      let root = Filename.dirname filename in
      root, filename
    else
      errorlabstrm "System.find_file_in_path"
	(hov 0 (str "Can't find file" ++ spc () ++ str filename))
  else
    (* the name is considered to be the transcription as a relative
       physical name of a logical name, so we deal with it as a name
       to be locate respecting case *)
    try where_in_path ~warn paths filename
    with Not_found ->
      errorlabstrm "System.find_file_in_path"
	(hov 0 (str "Can't find file" ++ spc () ++ str filename ++ spc () ++
		str "on loadpath"))

let is_in_path lpath filename =
  try ignore (where_in_path ~warn:false lpath filename); true
  with Not_found -> false

let is_in_system_path filename =
  try
    let lpath = CUnix.path_to_list (Sys.getenv "PATH") in
    is_in_path lpath filename
  with Not_found ->
    msg_warning (str "system variable PATH not found");
    false

let open_trapping_failure name =
  try open_out_bin name
  with e when Errors.noncritical e ->
    errorlabstrm "System.open" (str "Can't open " ++ str name)

let try_remove filename =
  try Sys.remove filename
  with e when Errors.noncritical e ->
    msg_warning
      (str"Could not remove file " ++ str filename ++ str" which is corrupted!")

let error_corrupted file s =
  errorlabstrm "System" (str file ++ str ": " ++ str s ++ str ". Try to rebuild it.")

let input_binary_int f ch =
  try input_binary_int ch
  with
  | End_of_file -> error_corrupted f "premature end of file"
  | Failure s -> error_corrupted f s
let output_binary_int ch x = output_binary_int ch x; flush ch

let marshal_out ch v = Marshal.to_channel ch v []; flush ch
let marshal_in filename ch =
  try Marshal.from_channel ch
  with
  | End_of_file -> error_corrupted filename "premature end of file"
  | Failure s -> error_corrupted filename s

let digest_out = Digest.output
let digest_in filename ch =
  try Digest.input ch
  with
  | End_of_file -> error_corrupted filename "premature end of file"
  | Failure s -> error_corrupted filename s

let marshal_out_segment f ch v =
  let start = pos_out ch in
  output_binary_int ch 0;  (* dummy value for stop *)
  marshal_out ch v;
  let stop = pos_out ch in
  seek_out ch start;
  output_binary_int ch stop;
  seek_out ch stop;
  digest_out ch (Digest.file f)

let marshal_in_segment f ch =
  let stop = (input_binary_int f ch : int) in
  let v = marshal_in f ch in
  let digest = digest_in f ch in
  v, stop, digest

let skip_in_segment f ch =
  let stop = (input_binary_int f ch : int) in
  seek_in ch stop;
  stop, digest_in f ch

exception Bad_magic_number of string

let raw_extern_state magic filename =
  let channel = open_trapping_failure filename in
  output_binary_int channel magic;
  channel

let raw_intern_state magic filename =
  try
    let channel = open_in_bin filename in
    if not (Int.equal (input_binary_int filename channel) magic) then
      raise (Bad_magic_number filename);
    channel
  with
  | End_of_file -> error_corrupted filename "premature end of file"
  | Failure s | Sys_error s -> error_corrupted filename s

let extern_state magic filename val_0 =
  try
    let channel = raw_extern_state magic filename in
    try
      marshal_out channel val_0;
      close_out channel
    with reraise ->
      let reraise = Errors.push reraise in
      let () = try_remove filename in
      iraise reraise
  with Sys_error s ->
    errorlabstrm "System.extern_state" (str "System error: " ++ str s)

let intern_state magic filename =
  try
    let channel = raw_intern_state magic filename in
    let v = marshal_in filename channel in
    close_in channel;
    v
  with Sys_error s ->
    errorlabstrm "System.intern_state" (str "System error: " ++ str s)

let with_magic_number_check f a =
  try f a
  with Bad_magic_number fname ->
    errorlabstrm "with_magic_number_check"
    (str"File " ++ str fname ++ strbrk" has bad magic number." ++ spc () ++
    strbrk "It is corrupted or was compiled with another version of Coq.")

(* Time stamps. *)

type time = float * float * float

let get_time () =
  let t = Unix.times ()  in
  (Unix.gettimeofday(), t.Unix.tms_utime, t.Unix.tms_stime)

(* Keep only 3 significant digits *)
let round f = (floor (f *. 1e3)) *. 1e-3

let time_difference (t1,_,_) (t2,_,_) = round (t2 -. t1)

let fmt_time_difference (startreal,ustart,sstart) (stopreal,ustop,sstop) =
  real (round (stopreal -. startreal)) ++ str " secs " ++
  str "(" ++
  real (round (ustop -. ustart)) ++ str "u" ++
  str "," ++
  real (round (sstop -. sstart)) ++ str "s" ++
  str ")"

let with_time time f x =
  let tstart = get_time() in
  let msg = if time then "" else "Finished transaction in " in
  try
    let y = f x in
    let tend = get_time() in
    let msg2 = if time then "" else " (successful)" in
    msg_info (str msg ++ fmt_time_difference tstart tend ++ str msg2);
    y
  with e ->
    let tend = get_time() in
    let msg = if time then "" else "Finished failing transaction in " in
    let msg2 = if time then "" else " (failure)" in
    msg_info (str msg ++ fmt_time_difference tstart tend ++ str msg2);
    raise e

let process_id () =
  if Flags.async_proofs_is_worker () then !Flags.async_proofs_worker_id
  else Printf.sprintf "master:%d" (Thread.id (Thread.self ()))
    <|MERGE_RESOLUTION|>--- conflicted
+++ resolved
@@ -63,8 +63,10 @@
     | Unix.S_REG -> f (FileRegular name)
     | _ -> ()
 
+let readdir dir = try Sys.readdir dir with any -> [||]
+
 let process_directory f path =
-  Array.iter (apply_subdir f path) (Sys.readdir path)
+  Array.iter (apply_subdir f path) (readdir path)
 
 let process_subdirectories f path =
   let f = function FileDir (path,base) -> f path base | FileRegular _ -> () in
@@ -74,12 +76,9 @@
     depth-first search, with sons ordered as on the file system;
     warns if [root] does not exist *)
 
-let readdir dir = try Sys.readdir dir with any -> [||]
-
 let all_subdirs ~unix_path:root =
   let l = ref [] in
   let add f rel = l := (f, rel) :: !l in
-<<<<<<< HEAD
   let rec traverse path rel =
     let f = function
       | FileDir (path,f) ->
@@ -88,18 +87,6 @@
 	  traverse path newrel
       | _ -> ()
     in process_directory f path
-=======
-  let rec traverse dir rel =
-    Array.iter (fun f ->
-      if ok_dirname f then
-	let file = Filename.concat dir f in
-        if Sys.is_directory file then begin
-          let newrel = rel @ [f] in
-	  add file newrel;
-	  traverse file newrel
-        end)
-      (readdir dir)
->>>>>>> 34c467a4
   in
   check_unix_dir (fun s -> msg_warning (str s)) root;
   if exists_dir root then traverse root []
