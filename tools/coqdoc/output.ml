--- conflicted
+++ resolved
@@ -929,15 +929,9 @@
                 stop_item ();
                 let ms = match sub with | None -> m | Some s -> m ^ ": " ^ s in
               if ln = "" then
-<<<<<<< HEAD
-                  printf "<a href=\"%s.html\"><h2>%s</h2></a>\n" m ms
-              else
-                  printf "<a href=\"%s.html\"><h2>%s %s</h2></a>\n" m ln ms
-=======
                   printf "<h2><a href=\"%s.html\">%s</a></h2>\n" m ms
               else
                   printf "<h2><a href=\"%s.html\">%s %s</a></h2>\n" m ln ms
->>>>>>> b5fc7e9e
         | Toc_section (n, f, r) ->
                 item n;
                 printf "<a href=\"%s\">" r; f (); printf "</a>\n"
