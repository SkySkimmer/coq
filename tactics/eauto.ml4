--- conflicted
+++ resolved
@@ -34,15 +34,10 @@
 
 let eauto_unif_flags = auto_flags_of_state full_transparent_state
 
-<<<<<<< HEAD
 let e_give_exact ?(flags=eauto_unif_flags) c =
   Proofview.Goal.nf_enter { enter = begin fun gl ->
   let t1 = Tacmach.New.pf_unsafe_type_of gl c in
   let t2 = Tacmach.New.pf_concl gl in
-=======
-let e_give_exact ?(flags=eauto_unif_flags) c gl =
-  let t1 = (pf_unsafe_type_of gl c) and t2 = pf_concl gl in
->>>>>>> 0fd6ad21
   if occur_existential t1 || occur_existential t2 then
      Tacticals.New.tclTHEN (Clenvtac.unify ~flags t1) (Proofview.V82.tactic (exact_no_check c))
   else exact_check c
