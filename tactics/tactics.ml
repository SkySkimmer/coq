(************************************************************************)
(*  v      *   The Coq Proof Assistant  /  The Coq Development Team     *)
(* <O___,, *   INRIA - CNRS - LIX - LRI - PPS - Copyright 1999-2015     *)
(*   \VV/  **************************************************************)
(*    //   *      This file is distributed under the terms of the       *)
(*         *       GNU Lesser General Public License Version 2.1        *)
(************************************************************************)

open Pp
open Errors
open Util
open Names
open Nameops
open Term
open Vars
open Context
open Termops
open Find_subterm
open Namegen
open Declarations
open Inductiveops
open Reductionops
open Environ
open Globnames
open Evd
open Pfedit
open Tacred
open Genredexpr
open Tacmach.New
open Logic
open Clenv
open Refiner
open Tacticals
open Hipattern
open Coqlib
open Tacexpr
open Decl_kinds
open Evarutil
open Indrec
open Pretype_errors
open Unification
open Locus
open Locusops
open Misctypes
open Proofview.Notations
open Sigma.Notations

let nb_prod x =
  let rec count n c =
    match kind_of_term c with
        Prod(_,_,t) -> count (n+1) t
      | LetIn(_,a,_,t) -> count n (subst1 a t)
      | Cast(c,_,_) -> count n c
      | _ -> n
  in count 0 x

let inj_with_occurrences e = (AllOccurrences,e)

let dloc = Loc.ghost

let typ_of env sigma c = Retyping.get_type_of env (Sigma.to_evar_map sigma) c

open Goptions

(* Option for 8.2 compatibility *)
let dependent_propositions_elimination = ref true

let use_dependent_propositions_elimination () =
  !dependent_propositions_elimination
  && Flags.version_strictly_greater Flags.V8_2

let _ =
  declare_bool_option
    { optsync  = true;
      optdepr  = false;
      optname  = "dependent-propositions-elimination tactic";
      optkey   = ["Dependent";"Propositions";"Elimination"];
      optread  = (fun () -> !dependent_propositions_elimination) ;
      optwrite = (fun b -> dependent_propositions_elimination := b) }

let _ =
  declare_bool_option
    { optsync  = true;
      optdepr  = false;
      optname  = "trigger bugged context matching compatibility";
      optkey   = ["Tactic";"Compat";"Context"];
      optread  = (fun () -> !Flags.tactic_context_compat) ;
      optwrite = (fun b -> Flags.tactic_context_compat := b) }

let apply_solve_class_goals = ref (false)
let _ = Goptions.declare_bool_option {
  Goptions.optsync = true; Goptions.optdepr = false;
  Goptions.optname =
    "Perform typeclass resolution on apply-generated subgoals.";
  Goptions.optkey = ["Typeclass";"Resolution";"After";"Apply"];
  Goptions.optread = (fun () -> !apply_solve_class_goals);
  Goptions.optwrite = (fun a -> apply_solve_class_goals:=a);
}

let clear_hyp_by_default = ref false

let use_clear_hyp_by_default () = !clear_hyp_by_default

let _ =
  declare_bool_option
    { optsync  = true;
      optdepr  = false;
      optname  = "default clearing of hypotheses after use";
      optkey   = ["Default";"Clearing";"Used";"Hypotheses"];
      optread  = (fun () -> !clear_hyp_by_default) ;
      optwrite = (fun b -> clear_hyp_by_default := b) }

(* Compatibility option useful in developments using apply intensively
   in ltac code *)

let universal_lemma_under_conjunctions = ref false

let accept_universal_lemma_under_conjunctions () =
  !universal_lemma_under_conjunctions

let _ =
  declare_bool_option
    { optsync  = true;
      optdepr  = false;
      optname  = "trivial unification in tactics applying under conjunctions";
      optkey   = ["Universal";"Lemma";"Under";"Conjunction"];
      optread  = (fun () -> !universal_lemma_under_conjunctions) ;
      optwrite = (fun b -> universal_lemma_under_conjunctions := b) }

(* Shrinking of abstract proofs. *)

let shrink_abstract = ref false

let _ =
  declare_bool_option
    { optsync  = true;
      optdepr  = false;
      optname  = "shrinking of abstracted proofs";
      optkey   = ["Shrink"; "Abstract"];
      optread  = (fun () -> !shrink_abstract) ;
      optwrite = (fun b -> shrink_abstract := b) }

(* The following boolean governs what "intros []" do on examples such
   as "forall x:nat*nat, x=x"; if true, it behaves as "intros [? ?]";
   if false, it behaves as "intro H; case H; clear H" for fresh H.
   Kept as false for compatibility.
 *)

let bracketing_last_or_and_intro_pattern = ref false

let use_bracketing_last_or_and_intro_pattern () =
  !bracketing_last_or_and_intro_pattern
  && Flags.version_strictly_greater Flags.V8_4

let _ =
  declare_bool_option
    { optsync  = true;
      optdepr  = false;
      optname  = "bracketing last or-and introduction pattern";
      optkey   = ["Bracketing";"Last";"Introduction";"Pattern"];
      optread  = (fun () -> !bracketing_last_or_and_intro_pattern);
      optwrite = (fun b -> bracketing_last_or_and_intro_pattern := b) }

(*********************************************)
(*                 Tactics                   *)
(*********************************************)

(******************************************)
(*           Primitive tactics            *)
(******************************************)

(** This tactic creates a partial proof realizing the introduction rule, but
    does not check anything. *)
let unsafe_intro env store (id, c, t) b =
  Proofview.Refine.refine ~unsafe:true { run = begin fun sigma ->
    let sigma = Sigma.to_evar_map sigma in
    let ctx = named_context_val env in
    let nctx = push_named_context_val (id, c, t) ctx in
    let inst = List.map (fun (id, _, _) -> mkVar id) (named_context env) in
    let ninst = mkRel 1 :: inst in
    let nb = subst1 (mkVar id) b in
<<<<<<< HEAD
    let sigma, ev = new_evar_instance nctx sigma nb ~store ninst in
    Sigma.Unsafe.of_pair (mkNamedLambda_or_LetIn (id, c, t) ev, sigma)
  end }
=======
    let sigma, ev = new_evar_instance nctx sigma nb ~principal:true ~store ninst in
    sigma, mkNamedLambda_or_LetIn (id, c, t) ev
  end
>>>>>>> ab1d8792

let introduction ?(check=true) id =
  Proofview.Goal.enter { enter = begin fun gl ->
    let gl = Proofview.Goal.assume gl in
    let concl = Proofview.Goal.concl gl in
    let sigma = Tacmach.New.project gl in
    let hyps = Proofview.Goal.hyps gl in
    let store = Proofview.Goal.extra gl in
    let env = Proofview.Goal.env gl in
    let () = if check && mem_named_context id hyps then
      errorlabstrm "Tactics.introduction"
        (str "Variable " ++ pr_id id ++ str " is already declared.")
    in
    match kind_of_term (whd_evar sigma concl) with
    | Prod (_, t, b) -> unsafe_intro env store (id, None, t) b
    | LetIn (_, c, t, b) -> unsafe_intro env store (id, Some c, t) b
    | _ -> raise (RefinerError IntroNeedsProduct)
  end }

let refine          = Tacmach.refine

let convert_concl ?(check=true) ty k =
  Proofview.Goal.enter { enter = begin fun gl ->
    let env = Proofview.Goal.env gl in
    let store = Proofview.Goal.extra gl in
    let conclty = Proofview.Goal.raw_concl gl in
    Proofview.Refine.refine ~unsafe:true { run = begin fun sigma ->
      let Sigma ((), sigma, p) =
        if check then begin
          let sigma = Sigma.to_evar_map sigma in
          ignore (Typing.unsafe_type_of env sigma ty);
          let sigma,b = Reductionops.infer_conv env sigma ty conclty in
          if not b then error "Not convertible.";
          Sigma.Unsafe.of_pair ((), sigma)
        end else Sigma.here () sigma in
      let Sigma (x, sigma, q) = Evarutil.new_evar env sigma ~principal:true ~store ty in
      let ans = if k == DEFAULTcast then x else mkCast(x,k,conclty) in
      Sigma (ans, sigma, p +> q)
    end }
  end }

let convert_hyp ?(check=true) d =
  Proofview.Goal.enter { enter = begin fun gl ->
    let env = Proofview.Goal.env gl in
    let sigma = Tacmach.New.project gl in
    let ty = Proofview.Goal.raw_concl gl in
    let store = Proofview.Goal.extra gl in
    let sign = convert_hyp check (named_context_val env) sigma d in
    let env = reset_with_named_context sign env in
    Proofview.Refine.refine ~unsafe:true { run = begin fun sigma ->
      Evarutil.new_evar env sigma ~principal:true ~store ty
    end }
  end }

let convert_concl_no_check = convert_concl ~check:false
let convert_hyp_no_check = convert_hyp ~check:false

let convert_gen pb x y =
  Proofview.Goal.enter { enter = begin fun gl ->
    try
      let sigma, b = Tacmach.New.pf_apply (Reductionops.infer_conv ~pb) gl x y in
      if b then Proofview.Unsafe.tclEVARS sigma
      else Tacticals.New.tclFAIL 0 (str "Not convertible")
    with (* Reduction.NotConvertible *) _ ->
      (** FIXME: Sometimes an anomaly is raised from conversion *)
      Tacticals.New.tclFAIL 0 (str "Not convertible")
end }

let convert x y = convert_gen Reduction.CONV x y
let convert_leq x y = convert_gen Reduction.CUMUL x y

let clear_dependency_msg env sigma id = function
  | Evarutil.OccurHypInSimpleClause None ->
      pr_id id ++ str " is used in conclusion."
  | Evarutil.OccurHypInSimpleClause (Some id') ->
      pr_id id ++ strbrk " is used in hypothesis " ++ pr_id id' ++ str"."
  | Evarutil.EvarTypingBreak ev ->
      str "Cannot remove " ++ pr_id id ++
      strbrk " without breaking the typing of " ++
      Printer.pr_existential env sigma ev ++ str"."

let error_clear_dependency env sigma id err =
  errorlabstrm "" (clear_dependency_msg env sigma id err)

let replacing_dependency_msg env sigma id = function
  | Evarutil.OccurHypInSimpleClause None ->
      str "Cannot change " ++ pr_id id ++ str ", it is used in conclusion."
  | Evarutil.OccurHypInSimpleClause (Some id') ->
      str "Cannot change " ++ pr_id id ++
      strbrk ", it is used in hypothesis " ++ pr_id id' ++ str"."
  | Evarutil.EvarTypingBreak ev ->
      str "Cannot change " ++ pr_id id ++
      strbrk " without breaking the typing of " ++
      Printer.pr_existential env sigma ev ++ str"."

let error_replacing_dependency env sigma id err =
  errorlabstrm "" (replacing_dependency_msg env sigma id err)

let thin l gl =
  try Tacmach.thin l gl
  with Evarutil.ClearDependencyError (id,err) ->
    error_clear_dependency (pf_env gl) (project gl) id err

let thin_for_replacing l gl =
  try Tacmach.thin l gl
  with Evarutil.ClearDependencyError (id,err) ->
    error_replacing_dependency (pf_env gl) (project gl) id err

let apply_clear_request clear_flag dft c =
  let check_isvar c =
    if not (isVar c) then
      error "keep/clear modifiers apply only to hypothesis names." in
  let clear = match clear_flag with
    | None -> dft && isVar c
    | Some clear -> check_isvar c; clear in
  if clear then Proofview.V82.tactic (thin [destVar c])
  else Tacticals.New.tclIDTAC

(* Moving hypotheses *)
let move_hyp id dest gl = Tacmach.move_hyp id dest gl

(* Renaming hypotheses *)
let rename_hyp repl =
  let fold accu (src, dst) = match accu with
  | None -> None
  | Some (srcs, dsts) ->
    if Id.Set.mem src srcs then None
    else if Id.Set.mem dst dsts then None
    else
      let srcs = Id.Set.add src srcs in
      let dsts = Id.Set.add dst dsts in
      Some (srcs, dsts)
  in
  let init = Some (Id.Set.empty, Id.Set.empty) in
  let dom = List.fold_left fold init repl in
  match dom with
  | None -> Tacticals.New.tclZEROMSG (str "Not a one-to-one name mapping")
  | Some (src, dst) ->
    Proofview.Goal.enter { enter = begin fun gl ->
      let gl = Proofview.Goal.assume gl in
      let hyps = Proofview.Goal.hyps gl in
      let concl = Proofview.Goal.concl gl in
      let store = Proofview.Goal.extra gl in
      (** Check that we do not mess variables *)
      let fold accu (id, _, _) = Id.Set.add id accu in
      let vars = List.fold_left fold Id.Set.empty hyps in
      let () =
        if not (Id.Set.subset src vars) then
          let hyp = Id.Set.choose (Id.Set.diff src vars) in
          raise (RefinerError (NoSuchHyp hyp))
      in
      let mods = Id.Set.diff vars src in
      let () =
        try
          let elt = Id.Set.choose (Id.Set.inter dst mods) in
          Errors.errorlabstrm "" (pr_id elt ++ str " is already used")
        with Not_found -> ()
      in
      (** All is well *)
      let make_subst (src, dst) = (src, mkVar dst) in
      let subst = List.map make_subst repl in
      let subst c = Vars.replace_vars subst c in
      let map (id, body, t) =
        let id = try List.assoc_f Id.equal id repl with Not_found -> id in
        (id, Option.map subst body, subst t)
      in
      let nhyps = List.map map hyps in
      let nconcl = subst concl in
      let nctx = Environ.val_of_named_context nhyps in
      let instance = List.map (fun (id, _, _) -> mkVar id) hyps in
      Proofview.Refine.refine ~unsafe:true { run = begin fun sigma ->
        let sigma = Sigma.to_evar_map sigma in
        let (sigma, c) = Evarutil.new_evar_instance nctx sigma nconcl ~store instance in
        Sigma.Unsafe.of_pair (c, sigma)
      end }
    end }

(**************************************************************)
(*          Fresh names                                       *)
(**************************************************************)

let fresh_id_in_env avoid id env =
  next_ident_away_in_goal id (avoid@ids_of_named_context (named_context env))

let fresh_id avoid id gl =
  fresh_id_in_env avoid id (pf_env gl)

let new_fresh_id avoid id gl =
  fresh_id_in_env avoid id (Proofview.Goal.env gl)

let id_of_name_with_default id = function
  | Anonymous -> id
  | Name id   -> id

let default_id_of_sort s =
  if Sorts.is_small s then default_small_ident else default_type_ident

let default_id env sigma = function
  | (name,None,t) ->
      let dft = default_id_of_sort (Retyping.get_sort_of env sigma t) in
      id_of_name_with_default dft name
  | (name,Some b,_) -> id_of_name_using_hdchar env b name

(* Non primitive introduction tactics are treated by intro_then_gen
   There is possibly renaming, with possibly names to avoid and
   possibly a move to do after the introduction *)

type name_flag =
  | NamingAvoid of Id.t list
  | NamingBasedOn of Id.t * Id.t list
  | NamingMustBe of Loc.t * Id.t

let naming_of_name = function
  | Anonymous -> NamingAvoid []
  | Name id -> NamingMustBe (dloc,id)

let find_name mayrepl decl naming gl = match naming with
  | NamingAvoid idl ->
      (* this case must be compatible with [find_intro_names] below. *)
      let env = Proofview.Goal.env gl in
      let sigma = Tacmach.New.project gl in
      new_fresh_id idl (default_id env sigma decl) gl
  | NamingBasedOn (id,idl) ->  new_fresh_id idl id gl
  | NamingMustBe (loc,id) ->
      (* When name is given, we allow to hide a global name *)
      let ids_of_hyps = Tacmach.New.pf_ids_of_hyps gl in
      let id' = next_ident_away id ids_of_hyps in
      if not mayrepl && not (Id.equal id' id) then
        user_err_loc (loc,"",pr_id id ++ str" is already used.");
      id

(**************************************************************)
(*            Cut rule                                        *)
(**************************************************************)

let assert_before_then_gen b naming t tac =
  Proofview.Goal.enter { enter = begin fun gl ->
    let id = find_name b (Anonymous,None,t) naming gl in
    Tacticals.New.tclTHENLAST
      (Proofview.V82.tactic
         (fun gl ->
           try Tacmach.internal_cut b id t gl
           with Evarutil.ClearDependencyError (id,err) ->
             error_replacing_dependency (pf_env gl) (project gl) id err))
      (tac id)
  end }

let assert_before_gen b naming t =
  assert_before_then_gen b naming t (fun _ -> Proofview.tclUNIT ())

let assert_before na = assert_before_gen false (naming_of_name na)
let assert_before_replacing id = assert_before_gen true (NamingMustBe (dloc,id))

let assert_after_then_gen b naming t tac =
  Proofview.Goal.enter { enter = begin fun gl ->
    let id = find_name b (Anonymous,None,t) naming gl in
    Tacticals.New.tclTHENFIRST
      (Proofview.V82.tactic
         (fun gl ->
           try Tacmach.internal_cut_rev b id t gl
           with Evarutil.ClearDependencyError (id,err) ->
             error_replacing_dependency (pf_env gl) (project gl) id err))
      (tac id)
  end }

let assert_after_gen b naming t =
  assert_after_then_gen b naming t (fun _ -> (Proofview.tclUNIT ()))

let assert_after na = assert_after_gen false (naming_of_name na)
let assert_after_replacing id = assert_after_gen true (NamingMustBe (dloc,id))

(**************************************************************)
(*          Fixpoints and CoFixpoints                         *)
(**************************************************************)

(* Refine as a fixpoint *)
let mutual_fix = Tacmach.mutual_fix

let fix ido n gl = match ido with
  | None ->
      mutual_fix (fresh_id [] (Pfedit.get_current_proof_name ()) gl) n [] 0 gl
  | Some id ->
      mutual_fix id n [] 0 gl

(* Refine as a cofixpoint *)
let mutual_cofix = Tacmach.mutual_cofix

let cofix ido gl = match ido with
  | None ->
      mutual_cofix (fresh_id [] (Pfedit.get_current_proof_name ()) gl) [] 0 gl
  | Some id ->
      mutual_cofix id [] 0 gl

(**************************************************************)
(*          Reduction and conversion tactics                  *)
(**************************************************************)

type tactic_reduction = env -> evar_map -> constr -> constr

let pf_reduce_decl redfun where (id,c,ty) gl =
  let redfun' = Tacmach.pf_reduce redfun gl in
  match c with
  | None ->
      if where == InHypValueOnly then
	errorlabstrm "" (pr_id id ++ str " has no value.");
      (id,None,redfun' ty)
  | Some b ->
      let b' = if where != InHypTypeOnly then redfun' b else b in
      let ty' =	if where != InHypValueOnly then redfun' ty else ty in
      (id,Some b',ty')

(* Possibly equip a reduction with the occurrences mentioned in an
   occurrence clause *)

let error_illegal_clause () =
  error "\"at\" clause not supported in presence of an occurrence clause."

let error_illegal_non_atomic_clause () =
  error "\"at\" clause not supported in presence of a non atomic \"in\" clause."

let error_occurrences_not_unsupported () =
  error "Occurrences not supported for this reduction tactic."

let bind_change_occurrences occs = function
  | None -> None
  | Some c -> Some (Redexpr.out_with_occurrences (occs,c))

let bind_red_expr_occurrences occs nbcl redexp =
  let has_at_clause = function
    | Unfold l -> List.exists (fun (occl,_) -> occl != AllOccurrences) l
    | Pattern l -> List.exists (fun (occl,_) -> occl != AllOccurrences) l
    | Simpl (_,Some (occl,_)) -> occl != AllOccurrences
    | _ -> false in
  if occs == AllOccurrences then
    if nbcl > 1 && has_at_clause redexp then
      error_illegal_non_atomic_clause ()
    else
      redexp
  else
    match redexp with
    | Unfold (_::_::_) ->
	error_illegal_clause ()
    | Unfold [(occl,c)] ->
	if occl != AllOccurrences then
	  error_illegal_clause ()
	else
	  Unfold [(occs,c)]
    | Pattern (_::_::_) ->
	error_illegal_clause ()
    | Pattern [(occl,c)] ->
	if occl != AllOccurrences then
	  error_illegal_clause ()
	else
	  Pattern [(occs,c)]
    | Simpl (f,Some (occl,c)) ->
	if occl != AllOccurrences then
	  error_illegal_clause ()
	else
	  Simpl (f,Some (occs,c))
    | CbvVm (Some (occl,c)) ->
        if occl != AllOccurrences then
          error_illegal_clause ()
        else
          CbvVm (Some (occs,c))
    | CbvNative (Some (occl,c)) ->
        if occl != AllOccurrences then
          error_illegal_clause ()
        else
          CbvNative (Some (occs,c))
    | Red _ | Hnf | Cbv _ | Lazy _ | Cbn _
    | ExtraRedExpr _ | Fold _ | Simpl (_,None) | CbvVm None | CbvNative None ->
	error_occurrences_not_unsupported ()
    | Unfold [] | Pattern [] ->
	assert false

(* The following two tactics apply an arbitrary
   reduction function either to the conclusion or to a
   certain hypothesis *)

let reduct_in_concl (redfun,sty) gl =
  Proofview.V82.of_tactic (convert_concl_no_check (Tacmach.pf_reduce redfun gl (Tacmach.pf_concl gl)) sty) gl

let reduct_in_hyp ?(check=false) redfun (id,where) gl =
  Proofview.V82.of_tactic (convert_hyp ~check
    (pf_reduce_decl redfun where (Tacmach.pf_get_hyp gl id) gl)) gl

let revert_cast (redfun,kind as r) =
  if kind == DEFAULTcast then (redfun,REVERTcast) else r

let reduct_option ?(check=false) redfun = function
  | Some id -> reduct_in_hyp ~check (fst redfun) id
  | None    -> reduct_in_concl (revert_cast redfun)

(** Tactic reduction modulo evars (for universes essentially) *)

let pf_e_reduce_decl redfun where (id,c,ty) gl =
  let sigma = project gl in
  let redfun = redfun (pf_env gl) in
  match c with
  | None ->
      if where == InHypValueOnly then
	errorlabstrm "" (pr_id id ++ str " has no value.");
    let sigma, ty' = redfun sigma ty in
      sigma, (id,None,ty')
  | Some b ->
      let sigma, b' = if where != InHypTypeOnly then redfun sigma b else sigma, b in
      let sigma, ty' = if where != InHypValueOnly then redfun sigma ty else sigma, ty in
	sigma, (id,Some b',ty')

let e_reduct_in_concl (redfun,sty) gl =
  Proofview.V82.of_tactic
    (let sigma, c' = (Tacmach.pf_apply redfun gl (Tacmach.pf_concl gl)) in
       Proofview.Unsafe.tclEVARS sigma <*> 
	 convert_concl_no_check c' sty) gl

let e_reduct_in_hyp ?(check=false) redfun (id,where) gl =
  Proofview.V82.of_tactic 
    (let sigma, decl' = pf_e_reduce_decl redfun where (Tacmach.pf_get_hyp gl id) gl in
       Proofview.Unsafe.tclEVARS sigma <*> 
	 convert_hyp ~check decl') gl

let e_reduct_option ?(check=false) redfun = function
  | Some id -> e_reduct_in_hyp ~check (fst redfun) id
  | None    -> e_reduct_in_concl (revert_cast redfun)

(** Versions with evars to maintain the unification of universes resulting
    from conversions. *)

let e_change_in_concl (redfun,sty) =
  Proofview.Goal.s_enter { s_enter = begin fun gl ->
    let sigma = Proofview.Goal.sigma gl in
    let sigma = Sigma.to_evar_map sigma in
    let (sigma, c) = redfun (Proofview.Goal.env gl) sigma (Proofview.Goal.raw_concl gl) in
    Sigma.Unsafe.of_pair (convert_concl_no_check c sty, sigma)
  end }

let e_pf_change_decl (redfun : bool -> e_reduction_function) where (id,c,ty) env sigma =
  match c with
  | None ->
      if where == InHypValueOnly then
	errorlabstrm "" (pr_id id ++ str " has no value.");
    let sigma',ty' = redfun false env sigma ty in
      sigma', (id,None,ty')
  | Some b ->
      let sigma',b' = 
	if where != InHypTypeOnly then redfun true env sigma b else sigma, b 
      in
      let sigma',ty' = 
	if where != InHypValueOnly then redfun false env sigma' ty else sigma', ty 
      in
	sigma', (id,Some b',ty')

let e_change_in_hyp redfun (id,where) =
  Proofview.Goal.s_enter { s_enter = begin fun gl ->
    let sigma = Proofview.Goal.sigma gl in
    let sigma = Sigma.to_evar_map sigma in
    let hyp = Tacmach.New.pf_get_hyp id (Proofview.Goal.assume gl) in
    let sigma, c = e_pf_change_decl redfun where hyp (Proofview.Goal.env gl) sigma in
    Sigma.Unsafe.of_pair (convert_hyp c, sigma)
  end }

type change_arg = Pattern.patvar_map -> constr Sigma.run

let make_change_arg c pats =
  { run = fun sigma -> Sigma.here (replace_vars (Id.Map.bindings pats) c) sigma }

let check_types env sigma mayneedglobalcheck deep newc origc =
  let t1 = Retyping.get_type_of env sigma newc in
  if deep then begin
    let t2 = Retyping.get_type_of env sigma origc in
    let sigma, t2 = Evarsolve.refresh_universes ~onlyalg:true (Some false) env sigma t2 in
    if not (snd (infer_conv ~pb:Reduction.CUMUL env sigma t1 t2)) then
      if
        isSort (whd_betadeltaiota env sigma t1) &&
        isSort (whd_betadeltaiota env sigma t2)
      then
        mayneedglobalcheck := true
      else
        errorlabstrm "convert-check-hyp" (str "Types are incompatible.")
  end
  else
    if not (isSort (whd_betadeltaiota env sigma t1)) then
      errorlabstrm "convert-check-hyp" (str "Not a type.")

(* Now we introduce different instances of the previous tacticals *)
let change_and_check cv_pb mayneedglobalcheck deep t env sigma c =
  let sigma = Sigma.Unsafe.of_evar_map sigma in
  let Sigma (t', sigma, p) = t.run sigma in
  let sigma = Sigma.to_evar_map sigma in
  check_types env sigma mayneedglobalcheck deep t' c;
  let sigma, b = infer_conv ~pb:cv_pb env sigma t' c in
  if not b then errorlabstrm "convert-check-hyp" (str "Not convertible.");
  sigma, t'

(* Use cumulativity only if changing the conclusion not a subterm *)
let change_on_subterm cv_pb deep t where env sigma c =
  let mayneedglobalcheck = ref false in
  let sigma,c = match where with
  | None -> change_and_check cv_pb mayneedglobalcheck deep (t Id.Map.empty) env sigma c
  | Some occl ->
      e_contextually false occl
        (fun subst ->
          change_and_check Reduction.CONV mayneedglobalcheck true (t subst))
        env sigma c in
  if !mayneedglobalcheck then
    begin
      try ignore (Typing.unsafe_type_of env sigma c)
      with e when catchable_exception e ->
        error "Replacement would lead to an ill-typed term."
    end;
  sigma,c

let change_in_concl occl t =
  e_change_in_concl ((change_on_subterm Reduction.CUMUL false t occl),DEFAULTcast)

let change_in_hyp occl t id  =
  e_change_in_hyp (fun x -> change_on_subterm Reduction.CONV x t occl) id

let change_option occl t = function
  | Some id -> change_in_hyp occl t id
  | None -> change_in_concl occl t

let change chg c cls gl =
  let cls = concrete_clause_of (fun () -> Tacmach.pf_ids_of_hyps gl) cls in
  Proofview.V82.of_tactic (Tacticals.New.tclMAP (function
    | OnHyp (id,occs,where) ->
       change_option (bind_change_occurrences occs chg) c (Some (id,where))
    | OnConcl occs ->
       change_option (bind_change_occurrences occs chg) c None)
    cls) gl

let change_concl t = 
  change_in_concl None (make_change_arg t)

(* Pour usage interne (le niveau User est pris en compte par reduce) *)
let red_in_concl        = reduct_in_concl (red_product,REVERTcast)
let red_in_hyp          = reduct_in_hyp    red_product
let red_option          = reduct_option   (red_product,REVERTcast)
let hnf_in_concl        = reduct_in_concl (hnf_constr,REVERTcast)
let hnf_in_hyp          = reduct_in_hyp    hnf_constr
let hnf_option          = reduct_option   (hnf_constr,REVERTcast)
let simpl_in_concl      = reduct_in_concl (simpl,REVERTcast)
let simpl_in_hyp        = reduct_in_hyp    simpl
let simpl_option        = reduct_option   (simpl,REVERTcast)
let normalise_in_concl  = reduct_in_concl (compute,REVERTcast)
let normalise_in_hyp    = reduct_in_hyp    compute
let normalise_option    = reduct_option   (compute,REVERTcast)
let normalise_vm_in_concl = reduct_in_concl (Redexpr.cbv_vm,VMcast)
let unfold_in_concl loccname = reduct_in_concl (unfoldn loccname,REVERTcast)
let unfold_in_hyp   loccname = reduct_in_hyp   (unfoldn loccname)
let unfold_option   loccname = reduct_option (unfoldn loccname,DEFAULTcast)
let pattern_option l = e_reduct_option (pattern_occs l,DEFAULTcast)

(* The main reduction function *)

let reduction_clause redexp cl =
  let nbcl = List.length cl in
  List.map (function
    | OnHyp (id,occs,where) ->
	(Some (id,where), bind_red_expr_occurrences occs nbcl redexp)
    | OnConcl occs ->
	(None, bind_red_expr_occurrences occs nbcl redexp)) cl

let reduce redexp cl goal =
  let cl = concrete_clause_of (fun () -> Tacmach.pf_ids_of_hyps goal) cl in
  let redexps = reduction_clause redexp cl in
  let check = match redexp with Fold _ | Pattern _ -> true | _ -> false in
  let tac = tclMAP (fun (where,redexp) ->
    e_reduct_option ~check
      (Redexpr.reduction_of_red_expr (Tacmach.pf_env goal) redexp) where) redexps in
  if check then with_check tac goal else tac goal

(* Unfolding occurrences of a constant *)

let unfold_constr = function
  | ConstRef sp -> unfold_in_concl [AllOccurrences,EvalConstRef sp]
  | VarRef id -> unfold_in_concl [AllOccurrences,EvalVarRef id]
  | _ -> errorlabstrm "unfold_constr" (str "Cannot unfold a non-constant.")

(*******************************************)
(*         Introduction tactics            *)
(*******************************************)

(* Returns the names that would be created by intros, without doing
   intros.  This function is supposed to be compatible with an
   iteration of [find_name] above. As [default_id] checks the sort of
   the type to build hyp names, we maintain an environment to be able
   to type dependent hyps. *)
let find_intro_names ctxt gl =
  let _, res = List.fold_right
    (fun decl acc ->
      let wantedname,x,typdecl = decl in
      let env,idl = acc in
      let name = fresh_id idl (default_id env gl.sigma decl) gl in
      let newenv = push_rel (wantedname,x,typdecl) env in
      (newenv,(name::idl)))
    ctxt (pf_env gl , []) in
  List.rev res

let build_intro_tac id dest tac = match dest with
  | MoveLast -> Tacticals.New.tclTHEN (introduction id) (tac id)
  | dest -> Tacticals.New.tclTHENLIST 
    [introduction id; 
     Proofview.V82.tactic (move_hyp id dest); tac id]
    
let rec intro_then_gen name_flag move_flag force_flag dep_flag tac =
  Proofview.Goal.enter { enter = begin fun gl ->
    let concl = Proofview.Goal.concl (Proofview.Goal.assume gl) in
    let concl = nf_evar (Tacmach.New.project gl) concl in
    match kind_of_term concl with
    | Prod (name,t,u) when not dep_flag || (dependent (mkRel 1) u) ->
        let name = find_name false (name,None,t) name_flag gl in
	build_intro_tac name move_flag tac
    | LetIn (name,b,t,u) when not dep_flag || (dependent (mkRel 1) u) ->
        let name = find_name false (name,Some b,t) name_flag gl in
	build_intro_tac name move_flag tac
    | _ ->
	begin if not force_flag then Proofview.tclZERO (RefinerError IntroNeedsProduct)
            (* Note: red_in_concl includes betaiotazeta and this was like *)
            (* this since at least V6.3 (a pity *)
            (* that intro do betaiotazeta only when reduction is needed; and *)
            (* probably also a pity that intro does zeta *)
          else Proofview.tclUNIT ()
        end <*>
	  Proofview.tclORELSE
	  (Tacticals.New.tclTHEN (Proofview.V82.tactic hnf_in_concl)
	     (intro_then_gen name_flag move_flag false dep_flag tac))
          begin function (e, info) -> match e with
            | RefinerError IntroNeedsProduct ->
                Tacticals.New.tclZEROMSG (str "No product even after head-reduction.")
            | e -> Proofview.tclZERO ~info e
          end
  end }

let intro_gen n m f d = intro_then_gen n m f d (fun _ -> Proofview.tclUNIT ())
let intro_mustbe_force id = intro_gen (NamingMustBe (dloc,id)) MoveLast true false
let intro_using id = intro_gen (NamingBasedOn (id,[])) MoveLast false false

let intro_then = intro_then_gen (NamingAvoid []) MoveLast false false
let intro = intro_gen (NamingAvoid []) MoveLast false false
let introf = intro_gen (NamingAvoid []) MoveLast true false
let intro_avoiding l = intro_gen (NamingAvoid l) MoveLast false false

let intro_move_avoid idopt avoid hto = match idopt with
  | None -> intro_gen (NamingAvoid avoid) hto true false
  | Some id -> intro_gen (NamingMustBe (dloc,id)) hto true false

let intro_move idopt hto = intro_move_avoid idopt [] hto

(**** Multiple introduction tactics ****)

let rec intros_using = function
  | []     -> Proofview.tclUNIT()
  | str::l -> Tacticals.New.tclTHEN (intro_using str) (intros_using l)

let intros = Tacticals.New.tclREPEAT intro

let intro_forthcoming_then_gen name_flag move_flag dep_flag n bound tac =
  let rec aux n ids =
    (* Note: we always use the bound when there is one for "*" and "**" *)
    if (match bound with None -> true | Some (_,p) -> n < p) then
    Proofview.tclORELSE
      begin
      intro_then_gen name_flag move_flag false dep_flag
         (fun id -> aux (n+1) (id::ids))
      end
      begin function (e, info) -> match e with
      | RefinerError IntroNeedsProduct ->
          tac ids
      | e -> Proofview.tclZERO ~info e
      end
    else
      tac ids
  in
  aux n []

let get_next_hyp_position id gl =
  let rec aux = function
  | [] -> raise (RefinerError (NoSuchHyp id))
  | (hyp,_,_) :: right ->
    if Id.equal hyp id then
      match right with (id,_,_)::_ -> MoveBefore id | [] -> MoveLast
    else
      aux right
  in
  aux (Proofview.Goal.hyps (Proofview.Goal.assume gl))

let get_previous_hyp_position id gl =
  let rec aux dest = function
  | [] -> raise (RefinerError (NoSuchHyp id))
  | (hyp,_,_) :: right ->
    if Id.equal hyp id then dest else aux (MoveAfter hyp) right
  in
  aux MoveLast (Proofview.Goal.hyps (Proofview.Goal.assume gl))

let intro_replacing id =
  Proofview.Goal.enter { enter = begin fun gl ->
  let next_hyp = get_next_hyp_position id gl in
  Tacticals.New.tclTHENLIST [
    Proofview.V82.tactic (thin_for_replacing [id]);
    introduction id;
    Proofview.V82.tactic (move_hyp id next_hyp);
  ]
  end }

(* We have e.g. [x, y, y', x', y'' |- forall y y' y'', G] and want to
   reintroduce y, y,' y''. Note that we have to clear y, y' and y''
   before introducing y because y' or y'' can e.g. depend on old y. *)

(* This version assumes that replacement is actually possible *)
(* (ids given in the introduction order) *)
(* We keep a sub-optimality in cleaing for compatibility with *)
(* the behavior of inversion *)
let intros_possibly_replacing ids =
  let suboptimal = true in
  Proofview.Goal.enter { enter = begin fun gl ->
    let posl = List.map (fun id -> (id, get_next_hyp_position id gl)) ids in
    Tacticals.New.tclTHEN
      (Tacticals.New.tclMAP (fun id -> 
	Tacticals.New.tclTRY (Proofview.V82.tactic (thin_for_replacing [id])))
	 (if suboptimal then ids else List.rev ids))
      (Tacticals.New.tclMAP (fun (id,pos) ->
        Tacticals.New.tclORELSE (intro_move (Some id) pos) (intro_using id))
         posl)
  end }

(* This version assumes that replacement is actually possible *)
let intros_replacing ids =
  Proofview.Goal.enter { enter = begin fun gl ->
    let posl = List.map (fun id -> (id, get_next_hyp_position id gl)) ids in
    Tacticals.New.tclTHEN
      (Proofview.V82.tactic (thin_for_replacing ids))
      (Tacticals.New.tclMAP (fun (id,pos) -> intro_move (Some id) pos) posl)
  end }

(* User-level introduction tactics *)

let pf_lookup_hypothesis_as_renamed env ccl = function
  | AnonHyp n -> Detyping.lookup_index_as_renamed env ccl n
  | NamedHyp id -> Detyping.lookup_name_as_displayed env ccl id

let pf_lookup_hypothesis_as_renamed_gen red h gl =
  let env = pf_env gl in
  let rec aux ccl =
    match pf_lookup_hypothesis_as_renamed env ccl h with
      | None when red ->
          aux
	    (snd ((fst (Redexpr.reduction_of_red_expr env (Red true)))
	       env (project gl) ccl))
      | x -> x
  in
  try aux (Tacmach.pf_concl gl)
  with Redelimination -> None

let is_quantified_hypothesis id g =
  match pf_lookup_hypothesis_as_renamed_gen false (NamedHyp id) g with
    | Some _ -> true
    | None -> false

let msg_quantified_hypothesis = function
  | NamedHyp id ->
      str "quantified hypothesis named " ++ pr_id id
  | AnonHyp n ->
      pr_nth n ++
      str " non dependent hypothesis"

let depth_of_quantified_hypothesis red h gl =
  match pf_lookup_hypothesis_as_renamed_gen red h gl with
    | Some depth -> depth
    | None ->
        errorlabstrm "lookup_quantified_hypothesis"
          (str "No " ++ msg_quantified_hypothesis h ++
	  strbrk " in current goal" ++
	  (if red then strbrk " even after head-reduction" else mt ()) ++
	  str".")

let intros_until_gen red h =
  Proofview.Goal.nf_enter { enter = begin fun gl ->
  let n = Tacmach.New.of_old (depth_of_quantified_hypothesis red h) gl in
  Tacticals.New.tclDO n (if red then introf else intro)
  end }

let intros_until_id id = intros_until_gen false (NamedHyp id)
let intros_until_n_gen red n = intros_until_gen red (AnonHyp n)

let intros_until = intros_until_gen true
let intros_until_n = intros_until_n_gen true

let tclCHECKVAR id gl = ignore (Tacmach.pf_get_hyp gl id); tclIDTAC gl

let try_intros_until_id_check id =
  Tacticals.New.tclORELSE (intros_until_id id) (Proofview.V82.tactic (tclCHECKVAR id))

let try_intros_until tac = function
  | NamedHyp id -> Tacticals.New.tclTHEN (try_intros_until_id_check id) (tac id)
  | AnonHyp n -> Tacticals.New.tclTHEN (intros_until_n n) (Tacticals.New.onLastHypId tac)

let rec intros_move = function
  | [] -> Proofview.tclUNIT ()
  | (hyp,destopt) :: rest ->
      Tacticals.New.tclTHEN (intro_gen (NamingMustBe (dloc,hyp)) destopt false false)
	(intros_move rest)

let run_delayed env sigma c =
  Sigma.run sigma { Sigma.run = fun sigma -> c.delayed env sigma }

(* Apply a tactic on a quantified hypothesis, an hypothesis in context
   or a term with bindings *)

let onOpenInductionArg env sigma tac = function
  | clear_flag,ElimOnConstr f ->
      let (cbl, sigma') = run_delayed env sigma f in
      let pending = (sigma,sigma') in
      Tacticals.New.tclTHEN
        (Proofview.Unsafe.tclEVARS sigma')
        (tac clear_flag (pending,cbl))
  | clear_flag,ElimOnAnonHyp n ->
      Tacticals.New.tclTHEN
        (intros_until_n n)
        (Tacticals.New.onLastHyp
           (fun c ->
             Proofview.Goal.enter { enter = begin fun gl ->
             let sigma = Tacmach.New.project gl in
             let pending = (sigma,sigma) in
             tac clear_flag (pending,(c,NoBindings))
             end }))
  | clear_flag,ElimOnIdent (_,id) ->
      (* A quantified hypothesis *)
      Tacticals.New.tclTHEN
        (try_intros_until_id_check id)
        (Proofview.Goal.enter { enter = begin fun gl ->
         let sigma = Tacmach.New.project gl in
         let pending = (sigma,sigma) in
         tac clear_flag (pending,(mkVar id,NoBindings))
        end })

let onInductionArg tac = function
  | clear_flag,ElimOnConstr cbl ->
      tac clear_flag cbl
  | clear_flag,ElimOnAnonHyp n ->
      Tacticals.New.tclTHEN
        (intros_until_n n)
        (Tacticals.New.onLastHyp (fun c -> tac clear_flag (c,NoBindings)))
  | clear_flag,ElimOnIdent (_,id) ->
      (* A quantified hypothesis *)
      Tacticals.New.tclTHEN
        (try_intros_until_id_check id)
        (tac clear_flag (mkVar id,NoBindings))

let map_induction_arg f = function
  | clear_flag,ElimOnConstr g -> clear_flag,ElimOnConstr (f g)
  | clear_flag,ElimOnAnonHyp n as x -> x
  | clear_flag,ElimOnIdent id as x -> x

(****************************************)
(* tactic "cut" (actually modus ponens) *)
(****************************************)

let cut c =
  Proofview.Goal.enter { enter = begin fun gl ->
    let env = Proofview.Goal.env gl in
    let sigma = Tacmach.New.project gl in
    let concl = Tacmach.New.pf_nf_concl gl in
    let is_sort =
      try
        (** Backward compat: ensure that [c] is well-typed. *)
        let typ = Typing.unsafe_type_of env sigma c in
        let typ = whd_betadeltaiota env sigma typ in
        match kind_of_term typ with
        | Sort _ -> true
        | _ -> false
      with e when Pretype_errors.precatchable_exception e -> false
    in
    if is_sort then
      let id = next_name_away_with_default "H" Anonymous (Tacmach.New.pf_ids_of_hyps gl) in
      (** Backward compat: normalize [c]. *)
      let c = local_strong whd_betaiota sigma c in
      Proofview.Refine.refine ~unsafe:true { run = begin fun h ->
        let Sigma (f, h, p) = Evarutil.new_evar ~principal:true env h (mkArrow c (Vars.lift 1 concl)) in
        let Sigma (x, h, q) = Evarutil.new_evar env h c in
        let f = mkLetIn (Name id, x, c, mkApp (Vars.lift 1 f, [|mkRel 1|])) in
        Sigma (f, h, p +> q)
      end }
    else
      Tacticals.New.tclZEROMSG (str "Not a proposition or a type.")
  end }

let error_uninstantiated_metas t clenv =
  let na = meta_name clenv.evd (List.hd (Metaset.elements (metavars_of t))) in
  let id = match na with Name id -> id | _ -> anomaly (Pp.str "unnamed dependent meta")
  in errorlabstrm "" (str "Cannot find an instance for " ++ pr_id id ++ str".")

let check_unresolved_evars_of_metas sigma clenv =
  (* This checks that Metas turned into Evars by *)
  (* Refiner.pose_all_metas_as_evars are resolved *)
  List.iter (fun (mv,b) -> match b with
  | Clval (_,(c,_),_) ->
    (match kind_of_term c.rebus with
    | Evar (evk,_) when Evd.is_undefined clenv.evd evk
                     && not (Evd.mem sigma evk) ->
      error_uninstantiated_metas (mkMeta mv) clenv
    | _ -> ())
  | _ -> ())
  (meta_list clenv.evd)

let do_replace id = function
  | NamingMustBe (_,id') when Option.equal Id.equal id (Some id') -> true
  | _ -> false

(* For a clenv expressing some lemma [C[?1:T1,...,?n:Tn] : P] and some
   goal [G], [clenv_refine_in] returns [n+1] subgoals, the [n] last
   ones (resp [n] first ones if [sidecond_first] is [true]) being the
   [Ti] and the first one (resp last one) being [G] whose hypothesis
   [id] is replaced by P using the proof given by [tac] *)

let clenv_refine_in ?(sidecond_first=false) with_evars ?(with_classes=true) 
    targetid id sigma0 clenv tac =
  let clenv = Clenvtac.clenv_pose_dependent_evars with_evars clenv in
  let clenv =
    if with_classes then
      { clenv with evd = Typeclasses.resolve_typeclasses 
	  ~fail:(not with_evars) clenv.env clenv.evd }
    else clenv
  in
  let new_hyp_typ = clenv_type clenv in
  if not with_evars then check_unresolved_evars_of_metas sigma0 clenv;
  if not with_evars && occur_meta new_hyp_typ then
    error_uninstantiated_metas new_hyp_typ clenv;
  let new_hyp_prf = clenv_value clenv in
  let exact_tac = Proofview.V82.tactic (Tacmach.refine_no_check new_hyp_prf) in
  let naming = NamingMustBe (dloc,targetid) in
  let with_clear = do_replace (Some id) naming in
  Tacticals.New.tclTHEN
    (Proofview.Unsafe.tclEVARS clenv.evd)
    (if sidecond_first then
       Tacticals.New.tclTHENFIRST
         (assert_before_then_gen with_clear naming new_hyp_typ tac) exact_tac
     else
       Tacticals.New.tclTHENLAST
         (assert_after_then_gen with_clear naming new_hyp_typ tac) exact_tac)

(********************************************)
(*       Elimination tactics                *)
(********************************************)

let last_arg c = match kind_of_term c with
  | App (f,cl) ->
      Array.last cl
  | _ -> anomaly (Pp.str "last_arg")

let nth_arg i c =
  if Int.equal i (-1) then last_arg c else
  match kind_of_term c with
  | App (f,cl) -> cl.(i)
  | _ -> anomaly (Pp.str "nth_arg")

let index_of_ind_arg t =
  let rec aux i j t = match kind_of_term t with
  | Prod (_,t,u) ->
      (* heuristic *)
      if isInd (fst (decompose_app t)) then aux (Some j) (j+1) u
      else aux i (j+1) u
  | _ -> match i with
      | Some i -> i
      | None -> error "Could not find inductive argument of elimination scheme."
  in aux None 0 t

let enforce_prop_bound_names rename tac =
  match rename with
  | Some (isrec,nn) when Namegen.use_h_based_elimination_names () ->
      (* Rename dependent arguments in Prop with name "H" *)
      (* so as to avoid having hypothesis such as "t:True", "n:~A" when calling *)
      (* elim or induction with schemes built by Indrec.build_induction_scheme *)
      let rec aux env sigma i t =
        if i = 0 then t else match kind_of_term t with
        | Prod (Name _ as na,t,t') ->
            let very_standard = true in
            let na =
              if Retyping.get_sort_family_of env sigma t = InProp then
                (* "very_standard" says that we should have "H" names only, but
                   this would break compatibility even more... *)
                let s = match Namegen.head_name t with
                  | Some id when not very_standard -> string_of_id id
                  | _ -> "" in
                Name (add_suffix Namegen.default_prop_ident s)
              else
                na in
            mkProd (na,t,aux (push_rel (na,None,t) env) sigma (i-1) t')
        | Prod (Anonymous,t,t') ->
            mkProd (Anonymous,t,aux (push_rel (Anonymous,None,t) env) sigma (i-1) t')
        | LetIn (na,c,t,t') ->
            mkLetIn (na,c,t,aux (push_rel (na,Some c,t) env) sigma (i-1) t')
        | _ -> print_int i; Pp.msg (print_constr t); assert false in
      let rename_branch i =
        Proofview.Goal.nf_enter { enter = begin fun gl ->
          let env = Proofview.Goal.env gl in
          let sigma = Tacmach.New.project gl in
          let t = Proofview.Goal.concl gl in
          change_concl (aux env sigma i t)
        end } in
      (if isrec then Tacticals.New.tclTHENFIRSTn else Tacticals.New.tclTHENLASTn)
        tac
        (Array.map rename_branch nn)
  | _ ->
      tac

let rec contract_letin_in_lam_header c =
  match kind_of_term c with
  | Lambda (x,t,c)  -> mkLambda (x,t,contract_letin_in_lam_header c)
  | LetIn (x,b,t,c) -> contract_letin_in_lam_header (subst1 b c)
  | _ -> c

let elimination_clause_scheme with_evars ?(with_classes=true) ?(flags=elim_flags ()) 
    rename i (elim, elimty, bindings) indclause =
  Proofview.Goal.enter { enter = begin fun gl ->
  let env = Proofview.Goal.env gl in
  let sigma = Tacmach.New.project gl in
  let elim = contract_letin_in_lam_header elim in
  let elimclause = make_clenv_binding env sigma (elim, elimty) bindings in
  let indmv =
    (match kind_of_term (nth_arg i elimclause.templval.rebus) with
       | Meta mv -> mv
       | _  -> errorlabstrm "elimination_clause"
             (str "The type of elimination clause is not well-formed."))
  in
  let elimclause' = clenv_fchain ~flags indmv elimclause indclause in
  enforce_prop_bound_names rename (Clenvtac.res_pf elimclause' ~with_evars ~with_classes ~flags)
  end }

(*
 * Elimination tactic with bindings and using an arbitrary
 * elimination constant called elimc. This constant should end
 * with a clause (x:I)(P .. ), where P is a bound variable.
 * The term c is of type t, which is a product ending with a type
 * matching I, lbindc are the expected terms for c arguments
 *)

type eliminator = {
  elimindex : int option;  (* None = find it automatically *)
  elimrename : (bool * int array) option; (** None = don't rename Prop hyps with H-names *)
  elimbody : constr with_bindings
}

let general_elim_clause_gen elimtac indclause elim =
  Proofview.Goal.enter { enter = begin fun gl ->
  let env = Proofview.Goal.env gl in
  let sigma = Tacmach.New.project gl in
  let (elimc,lbindelimc) = elim.elimbody in
  let elimt = Retyping.get_type_of env sigma elimc in
  let i =
    match elim.elimindex with None -> index_of_ind_arg elimt | Some i -> i in
  elimtac elim.elimrename i (elimc, elimt, lbindelimc) indclause
  end }

let general_elim with_evars clear_flag (c, lbindc) elim =
  Proofview.Goal.enter { enter = begin fun gl ->
  let env = Proofview.Goal.env gl in
  let sigma = Tacmach.New.project gl in
  let ct = Retyping.get_type_of env sigma c in
  let t = try snd (reduce_to_quantified_ind env sigma ct) with UserError _ -> ct in
  let elimtac = elimination_clause_scheme with_evars in
  let indclause  = make_clenv_binding env sigma (c, t) lbindc in
  Tacticals.New.tclTHEN
    (general_elim_clause_gen elimtac indclause elim)
    (apply_clear_request clear_flag (use_clear_hyp_by_default ()) c)
  end }

(* Case analysis tactics *)

let general_case_analysis_in_context with_evars clear_flag (c,lbindc) =
  Proofview.Goal.nf_s_enter { s_enter = begin fun gl ->
  let sigma = Proofview.Goal.sigma gl in
  let env = Proofview.Goal.env gl in
  let concl = Proofview.Goal.concl gl in
  let t = Retyping.get_type_of env (Sigma.to_evar_map sigma) c in
  let (mind,_) = reduce_to_quantified_ind env (Sigma.to_evar_map sigma) t in
  let sort = Tacticals.New.elimination_sort_of_goal gl in
  let Sigma (elim, sigma, p) =
    if occur_term c concl then
      build_case_analysis_scheme env sigma mind true sort
    else
      build_case_analysis_scheme_default env sigma mind sort in
  let tac =
  (general_elim with_evars clear_flag (c,lbindc)
   {elimindex = None; elimbody = (elim,NoBindings);
    elimrename = Some (false, constructors_nrealdecls (fst mind))})
  in
  Sigma (tac, sigma, p)
  end }

let general_case_analysis with_evars clear_flag (c,lbindc as cx) =
  match kind_of_term c with
    | Var id when lbindc == NoBindings ->
	Tacticals.New.tclTHEN (try_intros_until_id_check id)
	  (general_case_analysis_in_context with_evars clear_flag cx)
    | _ ->
        general_case_analysis_in_context with_evars clear_flag cx

let simplest_case c = general_case_analysis false None (c,NoBindings)

(* Elimination tactic with bindings but using the default elimination
 * constant associated with the type. *)

exception IsNonrec

let is_nonrec mind = (Global.lookup_mind (fst mind)).mind_finite == Decl_kinds.BiFinite

let find_ind_eliminator ind s gl =
  let gr = lookup_eliminator ind s in
  let evd, c = Tacmach.New.pf_apply Evd.fresh_global gl gr in
    evd, c

let find_eliminator c gl =
  let ((ind,u),t) = Tacmach.New.pf_reduce_to_quantified_ind gl (Tacmach.New.pf_unsafe_type_of gl c) in
  if is_nonrec ind then raise IsNonrec;
  let evd, c = find_ind_eliminator ind (Tacticals.New.elimination_sort_of_goal gl) gl in
    evd, {elimindex = None; elimbody = (c,NoBindings);
          elimrename = Some (true, constructors_nrealdecls ind)}

let default_elim with_evars clear_flag (c,_ as cx) =
  Proofview.tclORELSE
    (Proofview.Goal.s_enter { s_enter = begin fun gl ->
      let sigma, elim = find_eliminator c gl in
      let tac =
	  (general_elim with_evars clear_flag cx elim)
      in
      Sigma.Unsafe.of_pair (tac, sigma)
    end })
    begin function (e, info) -> match e with
      | IsNonrec ->
          (* For records, induction principles aren't there by default
             anymore.  Instead, we do a case analysis instead. *)
          general_case_analysis with_evars clear_flag cx
      | e -> Proofview.tclZERO ~info e
    end

let elim_in_context with_evars clear_flag c = function
  | Some elim ->
      general_elim with_evars clear_flag c
        {elimindex = Some (-1); elimbody = elim; elimrename = None}
  | None -> default_elim with_evars clear_flag c

let elim with_evars clear_flag (c,lbindc as cx) elim =
  match kind_of_term c with
    | Var id when lbindc == NoBindings ->
	Tacticals.New.tclTHEN (try_intros_until_id_check id)
	  (elim_in_context with_evars clear_flag cx elim)
    | _ ->
	elim_in_context with_evars clear_flag cx elim

(* The simplest elimination tactic, with no substitutions at all. *)

let simplest_elim c = default_elim false None (c,NoBindings)

(* Elimination in hypothesis *)
(* Typically, elimclause := (eq_ind ?x ?P ?H ?y ?Heq : ?P ?y)
              indclause : forall ..., hyps -> a=b    (to take place of ?Heq)
              id : phi(a)                            (to take place of ?H)
      and the result is to overwrite id with the proof of phi(b)

   but this generalizes to any elimination scheme with one constructor
   (e.g. it could replace id:A->B->C by id:C, knowing A/\B)
*)

let clenv_fchain_in id ?(flags=elim_flags ()) mv elimclause hypclause =
  try clenv_fchain ~flags mv elimclause hypclause
  with PretypeError (env,evd,NoOccurrenceFound (op,_)) ->
    (* Set the hypothesis name in the message *)
    raise (PretypeError (env,evd,NoOccurrenceFound (op,Some id)))

let elimination_in_clause_scheme with_evars ?(flags=elim_flags ()) 
    id rename i (elim, elimty, bindings) indclause =
  Proofview.Goal.enter { enter = begin fun gl ->
  let env = Proofview.Goal.env gl in
  let sigma = Tacmach.New.project gl in
  let elim = contract_letin_in_lam_header elim in
  let elimclause = make_clenv_binding env sigma (elim, elimty) bindings in
  let indmv = destMeta (nth_arg i elimclause.templval.rebus) in
  let hypmv =
    try match List.remove Int.equal indmv (clenv_independent elimclause) with
      | [a] -> a
      | _ -> failwith ""
    with Failure _ -> errorlabstrm "elimination_clause"
          (str "The type of elimination clause is not well-formed.") in
  let elimclause'  = clenv_fchain ~flags indmv elimclause indclause in
  let hyp = mkVar id in
  let hyp_typ = Retyping.get_type_of env sigma hyp in
  let hypclause = mk_clenv_from_env env sigma (Some 0) (hyp, hyp_typ) in
  let elimclause'' = clenv_fchain_in id ~flags hypmv elimclause' hypclause in
  let new_hyp_typ  = clenv_type elimclause'' in
  if Term.eq_constr hyp_typ new_hyp_typ then
    errorlabstrm "general_rewrite_in"
      (str "Nothing to rewrite in " ++ pr_id id ++ str".");
  clenv_refine_in with_evars id id sigma elimclause''
    (fun id -> Proofview.tclUNIT ())
  end }

let general_elim_clause with_evars flags id c e =
  let elim = match id with
  | None -> elimination_clause_scheme with_evars ~with_classes:true ~flags
  | Some id -> elimination_in_clause_scheme with_evars ~flags id
  in
  general_elim_clause_gen elim c e

(* Apply a tactic below the products of the conclusion of a lemma *)

type conjunction_status =
  | DefinedRecord of constant option list
  | NotADefinedRecordUseScheme of constr

let make_projection env sigma params cstr sign elim i n c u =
  let elim = match elim with
  | NotADefinedRecordUseScheme elim ->
      (* bugs: goes from right to left when i increases! *)
      let (na,b,t) = List.nth cstr.cs_args i in
      let b = match b with None -> mkRel (i+1) | Some b -> b in
      let branch = it_mkLambda_or_LetIn b cstr.cs_args in
      if
	(* excludes dependent projection types *)
	noccur_between 1 (n-i-1) t
	(* to avoid surprising unifications, excludes flexible
	projection types or lambda which will be instantiated by Meta/Evar *)
	&& not (isEvar (fst (whd_betaiota_stack sigma t)))
	&& (accept_universal_lemma_under_conjunctions () || not (isRel t))
      then
        let t = lift (i+1-n) t in
	let abselim = beta_applist (elim,params@[t;branch]) in
	let c = beta_applist (abselim, [mkApp (c, extended_rel_vect 0 sign)]) in
	  Some (it_mkLambda_or_LetIn c sign, it_mkProd_or_LetIn t sign)
      else
	None
  | DefinedRecord l ->
      (* goes from left to right when i increases! *)
      match List.nth l i with
      | Some proj ->
	  let args = extended_rel_vect 0 sign in
	  let proj =
	    if Environ.is_projection proj env then
	      mkProj (Projection.make proj false, mkApp (c, args))
	    else
	      mkApp (mkConstU (proj,u), Array.append (Array.of_list params)
		[|mkApp (c, args)|])
	  in
	  let app = it_mkLambda_or_LetIn proj sign in
	  let t = Retyping.get_type_of env sigma app in
	    Some (app, t)
      | None -> None
  in elim

let descend_in_conjunctions avoid tac (err, info) c =
  Proofview.Goal.nf_enter { enter = begin fun gl ->
  let env = Proofview.Goal.env gl in
  let sigma = Tacmach.New.project gl in
  try
    let t = Retyping.get_type_of env sigma c in
    let ((ind,u),t) = reduce_to_quantified_ind env sigma t in
    let sign,ccl = decompose_prod_assum t in
    match match_with_tuple ccl with
    | Some (_,_,isrec) ->
	let n = (constructors_nrealargs ind).(0) in
	let sort = Tacticals.New.elimination_sort_of_goal gl in
	let IndType (indf,_) = find_rectype env sigma ccl in
	let (_,inst), params = dest_ind_family indf in
	let cstr = (get_constructors env indf).(0) in
	let elim =
	  try DefinedRecord (Recordops.lookup_projections ind)
	  with Not_found ->
            let sigma = Sigma.Unsafe.of_evar_map sigma in
	    let Sigma (elim, _, _) = build_case_analysis_scheme env sigma (ind,u) false sort in
	    NotADefinedRecordUseScheme elim in
	Tacticals.New.tclFIRST
	  (List.init n (fun i ->
            Proofview.Goal.enter { enter = begin fun gl ->
            let env = Proofview.Goal.env gl in
            let sigma = Tacmach.New.project gl in
	    match make_projection env sigma params cstr sign elim i n c u with
	    | None -> Tacticals.New.tclFAIL 0 (mt())
	    | Some (p,pt) ->
	      Tacticals.New.tclTHENS
		(assert_before_gen false (NamingAvoid avoid) pt)
		[Proofview.V82.tactic (refine p);
		 (* Might be ill-typed due to forbidden elimination. *)
		 Tacticals.New.onLastHypId (tac (not isrec))]
           end }))
    | None -> Proofview.tclZERO ~info err
  with RefinerError _|UserError _ -> Proofview.tclZERO ~info err
  end }

(****************************************************)
(*            Resolution tactics                    *)
(****************************************************)

let solve_remaining_apply_goals =
  Proofview.Goal.nf_s_enter { s_enter = begin fun gl ->
  let sigma = Proofview.Goal.sigma gl in
  if !apply_solve_class_goals then
    try 
      let env = Proofview.Goal.env gl in
      let evd = Sigma.to_evar_map sigma in
      let concl = Proofview.Goal.concl gl in
      if Typeclasses.is_class_type evd concl then
        let evd', c' = Typeclasses.resolve_one_typeclass env evd concl in
        let tac =
          (Proofview.V82.tactic (Tacmach.refine_no_check c'))
        in
        Sigma.Unsafe.of_pair (tac, evd')
	else Sigma.here (Proofview.tclUNIT ()) sigma
    with Not_found -> Sigma.here (Proofview.tclUNIT ()) sigma
  else Sigma.here (Proofview.tclUNIT ()) sigma
  end }

let tclORELSEOPT t k =
  Proofview.tclORELSE t
    (fun e -> match k e with
    | None ->
      let (e, info) = e in
      Proofview.tclZERO ~info e
    | Some tac -> tac)

let general_apply with_delta with_destruct with_evars clear_flag (loc,(c,lbind)) =
  Proofview.Goal.nf_enter { enter = begin fun gl ->
  let concl = Proofview.Goal.concl gl in
  let flags =
    if with_delta then default_unify_flags () else default_no_delta_unify_flags () in
  (* The actual type of the theorem. It will be matched against the
  goal. If this fails, then the head constant will be unfolded step by
  step. *)
  let concl_nprod = nb_prod concl in
  let rec try_main_apply with_destruct c =
    Proofview.Goal.enter { enter = begin fun gl ->
    let env = Proofview.Goal.env gl in
    let sigma = Tacmach.New.project gl in

    let thm_ty0 = nf_betaiota sigma (Retyping.get_type_of env sigma c) in
    let try_apply thm_ty nprod =
      try
        let n = nb_prod thm_ty - nprod in
        if n<0 then error "Applied theorem has not enough premisses.";
        let clause = make_clenv_binding_apply env sigma (Some n) (c,thm_ty) lbind in
        Clenvtac.res_pf clause ~with_evars ~flags
      with UserError _ as exn ->
        Proofview.tclZERO exn
    in
    let rec try_red_apply thm_ty (exn0, info) =
      try
        (* Try to head-reduce the conclusion of the theorem *)
        let red_thm = try_red_product env sigma thm_ty in
        tclORELSEOPT
          (try_apply red_thm concl_nprod)
          (function (e, info) -> match e with
          | PretypeError _|RefinerError _|UserError _|Failure _ ->
            Some (try_red_apply red_thm (exn0, info))
          | _ -> None)
      with Redelimination ->
        (* Last chance: if the head is a variable, apply may try
            second order unification *)
        let info = Loc.add_loc info loc in
        let tac =
          if with_destruct then
            descend_in_conjunctions []
              (fun b id ->
                Tacticals.New.tclTHEN
                  (try_main_apply b (mkVar id))
                  (Proofview.V82.tactic (thin [id])))
              (exn0, info) c
          else
            Proofview.tclZERO ~info exn0 in
        if not (Int.equal concl_nprod 0) then
          tclORELSEOPT
            (try_apply thm_ty 0)
            (function (e, info) -> match e with
            | PretypeError _|RefinerError _|UserError _|Failure _->
              Some tac
            | _ -> None)
        else
          tac
    in
    tclORELSEOPT
      (try_apply thm_ty0 concl_nprod)
      (function (e, info) -> match e with
      | PretypeError _|RefinerError _|UserError _|Failure _ ->
        Some (try_red_apply thm_ty0 (e, info))
      | _ -> None)
    end }
  in
    Tacticals.New.tclTHENLIST [
      try_main_apply with_destruct c;
      solve_remaining_apply_goals;
      apply_clear_request clear_flag (use_clear_hyp_by_default ()) c
    ]
  end }

let rec apply_with_bindings_gen b e = function
  | [] -> Proofview.tclUNIT ()
  | [k,cb] -> general_apply b b e k cb
  | (k,cb)::cbl ->
      Tacticals.New.tclTHENLAST
        (general_apply b b e k cb)
        (apply_with_bindings_gen b e cbl)

let apply_with_delayed_bindings_gen b e l = 
  let one k (loc, f) =
    Proofview.Goal.enter { enter = begin fun gl ->
      let sigma = Tacmach.New.project gl in
      let env = Proofview.Goal.env gl in
      let (cb, sigma) = run_delayed env sigma f in
	Tacticals.New.tclWITHHOLES e
          (general_apply b b e k (loc,cb)) sigma
    end }
  in
  let rec aux = function
    | [] -> Proofview.tclUNIT ()
    | [k,f] -> one k f
    | (k,f)::cbl ->
      Tacticals.New.tclTHENLAST
        (one k f) (aux cbl)
  in aux l

let apply_with_bindings cb = apply_with_bindings_gen false false [None,(dloc,cb)]

let eapply_with_bindings cb = apply_with_bindings_gen false true [None,(dloc,cb)]

let apply c = apply_with_bindings_gen false false [None,(dloc,(c,NoBindings))]

let eapply c = apply_with_bindings_gen false true [None,(dloc,(c,NoBindings))]

let apply_list = function
  | c::l -> apply_with_bindings (c,ImplicitBindings l)
  | _ -> assert false

(* [apply_in hyp c] replaces

   hyp : forall y1, ti -> t             hyp : rho(u)
   ========================    with     ============  and the =======
   goal                                 goal                  rho(ti)

   assuming that [c] has type [forall x1..xn -> t' -> u] for some [t]
   unifiable with [t'] with unifier [rho]
*)

let find_matching_clause unifier clause =
  let rec find clause =
    try unifier clause
    with e when catchable_exception e ->
    try find (clenv_push_prod clause)
    with NotExtensibleClause -> failwith "Cannot apply"
  in find clause

let progress_with_clause flags innerclause clause =
  let ordered_metas = List.rev (clenv_independent clause) in
  if List.is_empty ordered_metas then error "Statement without assumptions.";
  let f mv =
    try Some (find_matching_clause (clenv_fchain mv ~flags clause) innerclause)
    with Failure _ -> None
  in
  try List.find_map f ordered_metas
  with Not_found -> error "Unable to unify."

let apply_in_once_main flags innerclause env sigma (d,lbind) =
  let thm = nf_betaiota sigma (Retyping.get_type_of env sigma d) in
  let rec aux clause =
    try progress_with_clause flags innerclause clause
    with e when Errors.noncritical e ->
    let e = Errors.push e in
    try aux (clenv_push_prod clause)
    with NotExtensibleClause -> iraise e
  in
  aux (make_clenv_binding env sigma (d,thm) lbind)

let apply_in_once sidecond_first with_delta with_destruct with_evars naming
    id (clear_flag,(loc,(d,lbind))) tac =
  Proofview.Goal.nf_enter { enter = begin fun gl ->
  let env = Proofview.Goal.env gl in
  let sigma = Tacmach.New.project gl in
  let flags =
    if with_delta then default_unify_flags () else default_no_delta_unify_flags () in
  let t' = Tacmach.New.pf_get_hyp_typ id gl in
  let innerclause = mk_clenv_from_env env sigma (Some 0) (mkVar id,t') in
  let targetid = find_name true (Anonymous,None,t') naming gl in
  let rec aux idstoclear with_destruct c =
    Proofview.Goal.enter { enter = begin fun gl ->
    let env = Proofview.Goal.env gl in
    let sigma = Tacmach.New.project gl in
    try
      let clause = apply_in_once_main flags innerclause env sigma (c,lbind) in
      clenv_refine_in ~sidecond_first with_evars targetid id sigma clause
        (fun id ->
          Tacticals.New.tclTHENLIST [
            apply_clear_request clear_flag false c;
            Proofview.V82.tactic (thin idstoclear);
            tac id
          ])
    with e when with_destruct && Errors.noncritical e ->
      let (e, info) = Errors.push e in
        (descend_in_conjunctions [targetid]
           (fun b id -> aux (id::idstoclear) b (mkVar id))
           (e, info) c)
    end }
  in
  aux [] with_destruct d
  end }

let apply_in_delayed_once sidecond_first with_delta with_destruct with_evars naming
    id (clear_flag,(loc,f)) tac =
  Proofview.Goal.enter { enter = begin fun gl ->
    let env = Proofview.Goal.env gl in
    let sigma = Tacmach.New.project gl in
    let (c, sigma) = run_delayed env sigma f in
    Tacticals.New.tclWITHHOLES with_evars 
      (apply_in_once sidecond_first with_delta with_destruct with_evars
         naming id (clear_flag,(loc,c)) tac)
      sigma
  end }

(* A useful resolution tactic which, if c:A->B, transforms |- C into
   |- B -> C and |- A

   -------------------
   Gamma |- c : A -> B      Gamma |- ?2 : A
   ----------------------------------------
           Gamma |- B                        Gamma |- ?1 : B -> C
           -----------------------------------------------------
                             Gamma |- ? : C

 Ltac lapply c :=
  let ty := check c in
  match eval hnf in ty with
    ?A -> ?B => cut B; [ idtac | apply c ]
  end.
*)

let cut_and_apply c =
  Proofview.Goal.nf_enter { enter = begin fun gl ->
    match kind_of_term (Tacmach.New.pf_hnf_constr gl (Tacmach.New.pf_unsafe_type_of gl c)) with
      | Prod (_,c1,c2) when not (dependent (mkRel 1) c2) ->
        let concl = Proofview.Goal.concl gl in
        let env = Tacmach.New.pf_env gl in
        Proofview.Refine.refine { run = begin fun sigma ->
          let typ = mkProd (Anonymous, c2, concl) in
          let Sigma (f, sigma, p) = Evarutil.new_evar env sigma typ in
          let Sigma (x, sigma, q) = Evarutil.new_evar env sigma c1 in
          let ans = mkApp (f, [|mkApp (c, [|x|])|]) in
          Sigma (ans, sigma, p +> q)
        end }
      | _ -> error "lapply needs a non-dependent product."
  end }

(********************************************************************)
(*               Exact tactics                                      *)
(********************************************************************)

(* let convert_leqkey = Profile.declare_profile "convert_leq";; *)
(* let convert_leq = Profile.profile3 convert_leqkey convert_leq *)

(* let refine_no_checkkey = Profile.declare_profile "refine_no_check";; *)
(* let refine_no_check = Profile.profile2 refine_no_checkkey refine_no_check *)

let new_exact_no_check c =
  Proofview.Refine.refine ~unsafe:true { run = fun h -> Sigma.here c h }

let exact_check c =
  Proofview.Goal.s_enter { s_enter = begin fun gl ->
  let sigma = Proofview.Goal.sigma gl in
  (** We do not need to normalize the goal because we just check convertibility *)
  let concl = Proofview.Goal.concl (Proofview.Goal.assume gl) in
  let env = Proofview.Goal.env gl in
  let sigma = Sigma.to_evar_map sigma in
  let sigma, ct = Typing.type_of env sigma c in
  let tac =
      Tacticals.New.tclTHEN (convert_leq ct concl) (new_exact_no_check c)
  in
  Sigma.Unsafe.of_pair (tac, sigma)
  end }

let exact_no_check = Tacmach.refine_no_check

let vm_cast_no_check c gl =
  let concl = Tacmach.pf_concl gl in
  Tacmach.refine_no_check (Term.mkCast(c,Term.VMcast,concl)) gl


let exact_proof c gl =
  let c,ctx = Constrintern.interp_casted_constr (Tacmach.pf_env gl) (Tacmach.project gl) c (Tacmach.pf_concl gl)
  in tclTHEN (tclEVARUNIVCONTEXT ctx) (Tacmach.refine_no_check c) gl

let assumption =
  let rec arec gl only_eq = function
  | [] ->
    if only_eq then
      let hyps = Proofview.Goal.hyps gl in
      arec gl false hyps
    else Tacticals.New.tclZEROMSG (str "No such assumption.")
  | (id, c, t)::rest ->
    let concl = Proofview.Goal.concl gl in
    let sigma = Tacmach.New.project gl in
    let (sigma, is_same_type) =
      if only_eq then (sigma, Constr.equal t concl)
      else
        let env = Proofview.Goal.env gl in
        infer_conv env sigma t concl
    in
    if is_same_type then
      (Proofview.Unsafe.tclEVARS sigma) <*>
	Proofview.Refine.refine ~unsafe:true { run = fun h -> Sigma.here (mkVar id) h }
    else arec gl only_eq rest
  in
  let assumption_tac = { enter = begin fun gl ->
    let hyps = Proofview.Goal.hyps gl in
    arec gl true hyps
  end } in
  Proofview.Goal.nf_enter assumption_tac

(*****************************************************************)
(*          Modification of a local context                      *)
(*****************************************************************)

(* This tactic enables the user to remove hypotheses from the signature.
 * Some care is taken to prevent him from removing variables that are
 * subsequently used in other hypotheses or in the conclusion of the
 * goal. *)

let clear ids = (* avant seul dyn_clear n'echouait pas en [] *)
  if List.is_empty ids then tclIDTAC else thin ids

let on_the_bodies = function
| [] -> assert false
| [id] -> str " depends on the body of " ++ pr_id id
| l -> str " depends on the bodies of " ++ pr_sequence pr_id l

let check_is_type env ty msg =
  Proofview.tclEVARMAP >>= fun sigma ->
  let evdref = ref sigma in
  try
    let _ = Typing.sort_of env evdref ty in
    Proofview.Unsafe.tclEVARS !evdref
  with e when Errors.noncritical e ->
    msg e

let check_decl env (_, c, ty) msg =
  Proofview.tclEVARMAP >>= fun sigma ->
  let evdref = ref sigma in
  try
    let _ = Typing.sort_of env evdref ty in
    let _ = match c with
    | None -> ()
    | Some c -> Typing.check env evdref c ty
    in
    Proofview.Unsafe.tclEVARS !evdref
  with e when Errors.noncritical e ->
    msg e

let clear_body ids =
  Proofview.Goal.enter { enter = begin fun gl ->
    let env = Proofview.Goal.env gl in
    let concl = Proofview.Goal.concl (Proofview.Goal.assume gl) in
    let ctx = named_context env in
    let map (id, body, t as decl) = match body with
    | None ->
      let () = if List.mem_f Id.equal id ids then
        errorlabstrm "" (str "Hypothesis " ++ pr_id id ++ str " is not a local definition")
      in
      decl
    | Some _ ->
      if List.mem_f Id.equal id ids then (id, None, t) else decl
    in
    let ctx = List.map map ctx in
    let base_env = reset_context env in
    let env = push_named_context ctx base_env in
    let check_hyps =
      let check env (id, _, _ as decl) =
        let msg _ = Tacticals.New.tclZEROMSG
          (str "Hypothesis " ++ pr_id id ++ on_the_bodies ids)
        in
        check_decl env decl msg <*> Proofview.tclUNIT (push_named decl env)
      in
      let checks = Proofview.Monad.List.fold_left check base_env (List.rev ctx) in
      Proofview.tclIGNORE checks
    in
    let check_concl =
      let msg _ = Tacticals.New.tclZEROMSG
        (str "Conclusion" ++ on_the_bodies ids)
      in
      check_is_type env concl msg
    in
    check_hyps <*> check_concl <*>
<<<<<<< HEAD
    Proofview.Refine.refine ~unsafe:true { run = begin fun sigma ->
      Evarutil.new_evar env sigma concl
    end }
  end }
=======
    Proofview.Refine.refine ~unsafe:true begin fun sigma ->
      Evarutil.new_evar env sigma ~principal:true concl
    end
  end
>>>>>>> ab1d8792

let clear_wildcards ids =
  Proofview.V82.tactic (tclMAP (fun (loc,id) gl ->
    try with_check (Tacmach.thin_no_check [id]) gl
    with ClearDependencyError (id,err) ->
      (* Intercept standard [thin] error message *)
      Loc.raise loc
        (error_clear_dependency (pf_env gl) (project gl) (Id.of_string "_") err))
    ids)

(*   Takes a list of booleans, and introduces all the variables
 *  quantified in the goal which are associated with a value
 *  true  in the boolean list. *)

let rec intros_clearing = function
  | []          -> Proofview.tclUNIT ()
  | (false::tl) -> Tacticals.New.tclTHEN intro (intros_clearing tl)
  | (true::tl)  ->
      Tacticals.New.tclTHENLIST
        [ intro; Tacticals.New.onLastHypId (fun id -> Proofview.V82.tactic (clear [id])); intros_clearing tl]

(* Modifying/Adding an hypothesis  *)

let specialize (c,lbind) g =
  let tac, term =
    if lbind == NoBindings then
      let evd = Typeclasses.resolve_typeclasses (pf_env g) (project g) in
	tclEVARS evd, nf_evar evd c
    else
      let clause = Tacmach.pf_apply make_clenv_binding g (c,Tacmach.pf_unsafe_type_of g c) lbind in
      let flags = { (default_unify_flags ()) with resolve_evars = true } in
      let clause = clenv_unify_meta_types ~flags clause in
      let (thd,tstack) = whd_nored_stack clause.evd (clenv_value clause) in
      let rec chk = function
      | [] -> []
      | t::l -> if occur_meta t then [] else t :: chk l
      in
      let tstack = chk tstack in
      let term = applist(thd,List.map (nf_evar clause.evd) tstack) in
      if occur_meta term then
	errorlabstrm "" (str "Cannot infer an instance for " ++
          pr_name (meta_name clause.evd (List.hd (collect_metas term))) ++
	  str ".");
       tclEVARS clause.evd, term
  in
  match kind_of_term (fst(decompose_app (snd(decompose_lam_assum c)))) with
       | Var id when Id.List.mem id (Tacmach.pf_ids_of_hyps g) ->
	   tclTHEN tac
	     (tclTHENFIRST
	       (fun g -> Proofview.V82.of_tactic (assert_before_replacing id (Tacmach.pf_unsafe_type_of g term)) g)
	       (exact_no_check term)) g
       | _ -> tclTHEN tac
	   (tclTHENLAST
              (fun g -> Proofview.V82.of_tactic (cut (Tacmach.pf_unsafe_type_of g term)) g)
              (exact_no_check term)) g

(* Keeping only a few hypotheses *)

let keep hyps =
  Proofview.Goal.nf_enter { enter = begin fun gl ->
  Proofview.tclENV >>= fun env ->
  let ccl = Proofview.Goal.concl gl in
  let cl,_ =
    fold_named_context_reverse (fun (clear,keep) (hyp,_,_ as decl) ->
      if Id.List.mem hyp hyps
        || List.exists (occur_var_in_decl env hyp) keep
	|| occur_var env hyp ccl
      then (clear,decl::keep)
      else (hyp::clear,keep))
      ~init:([],[]) (Proofview.Goal.env gl)
  in
  Proofview.V82.tactic (fun gl -> thin cl gl)
  end }

(************************)
(* Introduction tactics *)
(************************)

let check_number_of_constructors expctdnumopt i nconstr =
  if Int.equal i 0 then error "The constructors are numbered starting from 1.";
  begin match expctdnumopt with
    | Some n when not (Int.equal n nconstr) ->
	errorlabstrm "Tactics.check_number_of_constructors"
          (str "Not an inductive goal with " ++ int n ++ str (String.plural n " constructor") ++ str ".")
    | _ -> ()
  end;
  if i > nconstr then error "Not enough constructors."

let constructor_tac with_evars expctdnumopt i lbind =
  Proofview.Goal.s_enter { s_enter = begin fun gl ->
    let sigma = Proofview.Goal.sigma gl in
    let cl = Tacmach.New.pf_nf_concl gl in
    let reduce_to_quantified_ind =
      Tacmach.New.pf_apply Tacred.reduce_to_quantified_ind gl
    in
    let (mind,redcl) = reduce_to_quantified_ind cl in
    let nconstr =
      Array.length (snd (Global.lookup_inductive (fst mind))).mind_consnames in
      check_number_of_constructors expctdnumopt i nconstr;

      let Sigma (cons, sigma, p) = Sigma.fresh_constructor_instance
	(Proofview.Goal.env gl) sigma (fst mind, i) in
      let cons = mkConstructU cons in
	
      let apply_tac = general_apply true false with_evars None (dloc,(cons,lbind)) in
      let tac =
	(Tacticals.New.tclTHENLIST
           [
	    convert_concl_no_check redcl DEFAULTcast;
	    intros; apply_tac])
      in
      Sigma (tac, sigma, p)
  end }

let one_constructor i lbind = constructor_tac false None i lbind

(* Try to apply the constructor of the inductive definition followed by
   a tactic t given as an argument.
   Should be generalize in Constructor (Fun c : I -> tactic)
 *)

let rec tclANY tac = function
| [] -> Tacticals.New.tclZEROMSG (str "No applicable tactic.")
| arg :: l ->
  Tacticals.New.tclORD (tac arg) (fun () -> tclANY tac l)

let any_constructor with_evars tacopt =
  let t = match tacopt with None -> Proofview.tclUNIT () | Some t -> t in
  let tac i = Tacticals.New.tclTHEN (constructor_tac with_evars None i NoBindings) t in
  Proofview.Goal.enter { enter = begin fun gl ->
    let cl = Tacmach.New.pf_nf_concl gl in
    let reduce_to_quantified_ind =
      Tacmach.New.pf_apply Tacred.reduce_to_quantified_ind gl
    in
    let mind = fst (reduce_to_quantified_ind cl) in
    let nconstr =
      Array.length (snd (Global.lookup_inductive (fst mind))).mind_consnames in
    if Int.equal nconstr 0 then error "The type has no constructors.";
    tclANY tac (List.interval 1 nconstr)
 end }

let left_with_bindings  with_evars = constructor_tac with_evars (Some 2) 1
let right_with_bindings with_evars = constructor_tac with_evars (Some 2) 2
let split_with_bindings with_evars l =
  Tacticals.New.tclMAP (constructor_tac with_evars (Some 1) 1) l

let left           = left_with_bindings false
let simplest_left  = left NoBindings

let right          = right_with_bindings false
let simplest_right = right NoBindings

let split          = constructor_tac false (Some 1) 1
let simplest_split = split NoBindings

(*****************************)
(* Decomposing introductions *)
(*****************************)

(* Rewriting function for rewriting one hypothesis at the time *)
let (forward_general_rewrite_clause, general_rewrite_clause) = Hook.make ()

(* Rewriting function for substitution (x=t) everywhere at the same time *)
let (forward_subst_one, subst_one) = Hook.make ()

let error_unexpected_extra_pattern loc bound pat =
  let _,nb = Option.get bound in
  let s1,s2,s3 = match pat with
  | IntroNaming (IntroIdentifier _) ->
      "name", (String.plural nb " introduction pattern"), "no"
  | _ -> "introduction pattern", "", "none" in
  user_err_loc (loc,"",str "Unexpected " ++ str s1 ++ str " (" ++
    (if Int.equal nb 0 then (str s3 ++ str s2) else
      (str "at most " ++ int nb ++ str s2)) ++ spc () ++
       str (if Int.equal nb 1 then "was" else "were") ++
      strbrk " expected in the branch).")

let intro_decomp_eq_function = ref (fun _ -> failwith "Not implemented")

let declare_intro_decomp_eq f = intro_decomp_eq_function := f

let my_find_eq_data_decompose gl t =
  try Some (find_eq_data_decompose gl t)
  with e when is_anomaly e
    (* Hack in case equality is not yet defined... one day, maybe,
       known equalities will be dynamically registered *)
      -> None
  | Constr_matching.PatternMatchingFailure -> None

let intro_decomp_eq loc l thin tac id =
  Proofview.Goal.nf_enter { enter = begin fun gl ->
  let c = mkVar id in
  let t = Tacmach.New.pf_unsafe_type_of gl c in
  let _,t = Tacmach.New.pf_reduce_to_quantified_ind gl t in
  match my_find_eq_data_decompose gl t with
  | Some (eq,u,eq_args) ->
    !intro_decomp_eq_function
    (fun n -> tac ((dloc,id)::thin) (Some (true,n)) l)
    (eq,t,eq_args) (c, t)
  | None ->
    Tacticals.New.tclZEROMSG (str "Not a primitive equality here.")
  end }

let intro_or_and_pattern loc bracketed ll thin tac id =
  Proofview.Goal.enter { enter = begin fun gl ->
  let c = mkVar id in
  let t = Tacmach.New.pf_unsafe_type_of gl c in
  let ((ind,u),t) = Tacmach.New.pf_reduce_to_quantified_ind gl t in
  let nv = constructors_nrealargs ind in
  let ll = fix_empty_or_and_pattern (Array.length nv) ll in
  check_or_and_pattern_size loc ll (Array.length nv);
  Tacticals.New.tclTHENLASTn
    (Tacticals.New.tclTHEN (simplest_case c) (Proofview.V82.tactic (clear [id])))
    (Array.map2 (fun n l -> tac thin (Some (bracketed,n)) l)
       nv (Array.of_list ll))
  end }

let rewrite_hyp assert_style l2r id =
  let rew_on l2r =
    Hook.get forward_general_rewrite_clause l2r false (mkVar id,NoBindings) in
  let subst_on l2r x rhs =
    Hook.get forward_subst_one true x (id,rhs,l2r) in
  let clear_var_and_eq c = tclTHEN (clear [id]) (clear [destVar c]) in
  Proofview.Goal.enter { enter = begin fun gl ->
    let env = Proofview.Goal.env gl in
    let type_of = Tacmach.New.pf_unsafe_type_of gl in
    let whd_betadeltaiota = Tacmach.New.pf_apply whd_betadeltaiota gl in
    let t = whd_betadeltaiota (type_of (mkVar id)) in
    match match_with_equality_type t with
    | Some (hdcncl,[_;lhs;rhs]) ->
        if l2r && isVar lhs && not (occur_var env (destVar lhs) rhs) then
          subst_on l2r (destVar lhs) rhs
        else if not l2r && isVar rhs && not (occur_var env (destVar rhs) lhs) then
          subst_on l2r (destVar rhs) lhs
        else
          Tacticals.New.tclTHEN (rew_on l2r onConcl) (Proofview.V82.tactic (clear [id]))
    | Some (hdcncl,[c]) ->
        let l2r = not l2r in (* equality of the form eq_true *)
        if isVar c then
          Tacticals.New.tclTHEN (rew_on l2r allHypsAndConcl) 
	    (Proofview.V82.tactic (clear_var_and_eq c))
        else
          Tacticals.New.tclTHEN (rew_on l2r onConcl) (Proofview.V82.tactic (clear [id]))
    | _ ->
        Tacticals.New.tclTHEN (rew_on l2r onConcl) (Proofview.V82.tactic (clear [id]))
  end }

let rec prepare_naming loc = function
  | IntroIdentifier id -> NamingMustBe (loc,id)
  | IntroAnonymous -> NamingAvoid []
  | IntroFresh id -> NamingBasedOn (id,[])

let rec explicit_intro_names = function
| (_, IntroForthcoming _) :: l -> explicit_intro_names l
| (_, IntroNaming (IntroIdentifier id)) :: l -> id :: explicit_intro_names l
| (_, IntroAction (IntroOrAndPattern ll)) :: l' ->
    List.flatten (List.map (fun l -> explicit_intro_names (l@l')) ll)
| (_, IntroAction (IntroInjection l)) :: l' ->
    explicit_intro_names (l@l')
| (_, IntroAction (IntroApplyOn (c,pat))) :: l' ->
    explicit_intro_names (pat::l')
| (_, (IntroNaming (IntroAnonymous | IntroFresh _)
     | IntroAction (IntroWildcard | IntroRewrite _))) :: l ->
     explicit_intro_names l
| [] -> []

let wild_id = Id.of_string "_tmp"

let rec list_mem_assoc_right id = function
  | [] -> false
  | (x,id')::l -> Id.equal id id' || list_mem_assoc_right id l

let check_thin_clash_then id thin avoid tac =
  if list_mem_assoc_right id thin then
    let newid = next_ident_away (add_suffix id "'") avoid in
    let thin =
      List.map (on_snd (fun id' -> if Id.equal id id' then newid else id')) thin in
    Tacticals.New.tclTHEN (rename_hyp [id,newid]) (tac thin)
  else
    tac thin

let make_tmp_naming avoid l = function
  (* In theory, we could use a tmp id like "wild_id" for all actions
     but we prefer to avoid it to avoid this kind of "ugly" names *)
  (* Alternatively, we could have called check_thin_clash_then on
     IntroAnonymous, but at the cost of a "renaming"; Note that in the
     case of IntroFresh, we should use check_thin_clash_then anyway to
     prevent the case of an IntroFresh precisely using the wild_id *)
  | IntroWildcard -> NamingBasedOn (wild_id,avoid@explicit_intro_names l)
  | pat -> NamingAvoid(avoid@explicit_intro_names ((dloc,IntroAction pat)::l))

let fit_bound n = function
  | None -> true
  | Some (use_bound,n') -> not use_bound || n = n'

let exceed_bound n = function
  | None -> false
  | Some (use_bound,n') -> use_bound && n >= n'

  (* We delay thinning until the completion of the whole intros tactic
     to ensure that dependent hypotheses are cleared in the right
     dependency order (see bug #1000); we use fresh names, not used in
     the tactic, for the hyps to clear *)
  (* In [intro_patterns_core b avoid ids thin destopt bound n tac patl]:
     [b]: compatibility flag, if false at toplevel, do not complete incomplete
          trailing toplevel or_and patterns (as in "intros []", see
          [bracketing_last_or_and_intro_pattern])
     [avoid]: names to avoid when creating an internal name
     [ids]: collect introduced names for possible use by the [tac] continuation
     [thin]: collect names to erase at the end
     [destopt]: position in the context where to introduce the hypotheses
     [bound]: number of pending intros to do in the current or-and pattern,
              with remembering of [b] flag if at toplevel
     [n]: number of introduction done in the current or-and pattern
     [tac]: continuation tactic
     [patl]: introduction patterns to interpret
  *)

let rec intro_patterns_core b avoid ids thin destopt bound n tac = function
  | [] when fit_bound n bound ->
      tac ids thin
  | [] ->
      (* Behave as IntroAnonymous *)
      intro_patterns_core b avoid ids thin destopt bound n tac
        [dloc,IntroNaming IntroAnonymous]
  | (loc,pat) :: l ->
  if exceed_bound n bound then error_unexpected_extra_pattern loc bound pat else
  match pat with
  | IntroForthcoming onlydeps ->
      intro_forthcoming_then_gen (NamingAvoid (avoid@explicit_intro_names l))
	  destopt onlydeps n bound
        (fun ids -> intro_patterns_core b avoid ids thin destopt bound
          (n+List.length ids) tac l)
  | IntroAction pat ->
      intro_then_gen (make_tmp_naming avoid l pat)
	destopt true false
        (intro_pattern_action loc (b || not (List.is_empty l)) false pat thin
          destopt
          (fun thin bound' -> intro_patterns_core b avoid ids thin destopt bound' 0
            (fun ids thin ->
              intro_patterns_core b avoid ids thin destopt bound (n+1) tac l)))
  | IntroNaming pat ->
      intro_pattern_naming loc b avoid ids pat thin destopt bound (n+1) tac l

  (* Pi-introduction rule, used backwards *)
and intro_pattern_naming loc b avoid ids pat thin destopt bound n tac l =
  match pat with
  | IntroIdentifier id ->
      check_thin_clash_then id thin avoid (fun thin ->
        intro_then_gen (NamingMustBe (loc,id)) destopt true false
          (fun id -> intro_patterns_core b avoid (id::ids) thin destopt bound n tac l))
  | IntroAnonymous ->
      intro_then_gen (NamingAvoid (avoid@explicit_intro_names l))
	destopt true false
        (fun id -> intro_patterns_core b avoid (id::ids) thin destopt bound n tac l)
  | IntroFresh id ->
      (* todo: avoid thinned names to interfere with generation of fresh name *)
      intro_then_gen (NamingBasedOn (id, avoid@explicit_intro_names l))
	destopt true false
        (fun id -> intro_patterns_core b avoid (id::ids) thin destopt bound n tac l)

and intro_pattern_action loc b style pat thin destopt tac id = match pat with
  | IntroWildcard ->
      tac ((loc,id)::thin) None []
  | IntroOrAndPattern ll ->
      intro_or_and_pattern loc b ll thin tac id
  | IntroInjection l' ->
      intro_decomp_eq loc l' thin tac id
  | IntroRewrite l2r ->
      Tacticals.New.tclTHENLAST
        (* Skip the side conditions of the rewriting step *)
	(rewrite_hyp style l2r id)
        (tac thin None [])
  | IntroApplyOn (f,(loc,pat)) ->
      let naming,tac_ipat =
        prepare_intros_loc loc (IntroIdentifier id) destopt pat in
      let doclear =
        if naming = NamingMustBe (loc,id) then
          Proofview.tclUNIT () (* apply_in_once do a replacement *)
        else
          Proofview.V82.tactic (clear [id]) in
      Proofview.Goal.enter { enter = begin fun gl ->
        let sigma = Tacmach.New.project gl in
        let env = Proofview.Goal.env gl in
        let (c, sigma) = run_delayed env sigma f in
        Tacticals.New.tclWITHHOLES false
          (Tacticals.New.tclTHENFIRST
             (* Skip the side conditions of the apply *)
             (apply_in_once false true true true naming id
                (None,(sigma,(c,NoBindings)))
                (fun id -> Tacticals.New.tclTHEN doclear (tac_ipat id)))
             (tac thin None []))
          sigma
      end }

and prepare_intros_loc loc dft destopt = function
  | IntroNaming ipat ->
      prepare_naming loc ipat,
      (fun id -> Proofview.V82.tactic (move_hyp id destopt))
  | IntroAction ipat ->
      prepare_naming loc dft,
      (let tac thin bound =
        intro_patterns_core true [] [] thin destopt bound 0
          (fun _ l -> clear_wildcards l) in
      fun id -> intro_pattern_action loc true true ipat [] destopt tac id)
  | IntroForthcoming _ -> user_err_loc
      (loc,"",str "Introduction pattern for one hypothesis expected.")

let intro_patterns_bound_to n destopt =
  intro_patterns_core true [] [] [] destopt
    (Some (true,n)) 0 (fun _ l -> clear_wildcards l)

let intro_patterns_to destopt =
  intro_patterns_core (use_bracketing_last_or_and_intro_pattern ())
    [] [] [] destopt None 0 (fun _ l -> clear_wildcards l)

let intro_pattern_to destopt pat =
  intro_patterns_to destopt [dloc,pat]

let intro_patterns = intro_patterns_to MoveLast

(* Implements "intros" *)
let intros_patterns = function
  | [] -> intros
  | l -> intro_patterns_to MoveLast l

(**************************)
(*   Forward reasoning    *)
(**************************)

let prepare_intros dft destopt = function
  | None -> prepare_naming dloc dft, (fun _id -> Proofview.tclUNIT ())
  | Some (loc,ipat) -> prepare_intros_loc loc dft destopt ipat

let ipat_of_name = function
  | Anonymous -> None
  | Name id -> Some (dloc, IntroNaming (IntroIdentifier id))

let head_ident c =
   let c = fst (decompose_app ((strip_lam_assum c))) in
   if isVar c then Some (destVar c) else None

let assert_as first hd ipat t =
  let naming,tac = prepare_intros IntroAnonymous MoveLast ipat in
  let repl = do_replace hd naming in
  let tac = if repl then (fun id -> Proofview.tclUNIT ()) else tac in
  if first then assert_before_then_gen repl naming t tac
  else assert_after_then_gen repl naming t tac

(* apply in as *)

let general_apply_in sidecond_first with_delta with_destruct with_evars
    with_clear id lemmas ipat =
  let tac (naming,lemma) tac id =
    apply_in_delayed_once sidecond_first with_delta with_destruct with_evars
      naming id lemma tac in
  Proofview.Goal.enter { enter = begin fun gl ->
  let destopt =
    if with_evars then MoveLast (* evars would depend on the whole context *)
    else get_previous_hyp_position id gl in
  let naming,ipat_tac = prepare_intros (IntroIdentifier id) destopt ipat in
  let lemmas_target, last_lemma_target =
    let last,first = List.sep_last lemmas in
    List.map (fun lem -> (NamingMustBe (dloc,id),lem)) first, (naming,last)
  in
  (* We chain apply_in_once, ending with an intro pattern *)
  List.fold_right tac lemmas_target (tac last_lemma_target ipat_tac) id
  end }

(*
  if sidecond_first then
    (* Skip the side conditions of the applied lemma *)
    Tacticals.New.tclTHENLAST (tclMAPLAST tac lemmas_target) (ipat_tac id)
  else
    Tacticals.New.tclTHENFIRST (tclMAPFIRST tac lemmas_target) (ipat_tac id)
*)

let apply_in simple with_evars clear_flag id lemmas ipat =
  let lemmas = List.map (fun (k,(loc,l)) -> k, (loc, { delayed = fun _ sigma -> Sigma.here l sigma })) lemmas in
  general_apply_in false simple simple with_evars clear_flag id lemmas ipat

let apply_delayed_in simple with_evars clear_flag id lemmas ipat =
  general_apply_in false simple simple with_evars clear_flag id lemmas ipat

(*****************************)
(* Tactics abstracting terms *)
(*****************************)

(* Implementation without generalisation: abbrev will be lost in hyps in *)
(* in the extracted proof *)

let tactic_infer_flags with_evar = {
  Pretyping.use_typeclasses = true;
  Pretyping.use_unif_heuristics = true;
  Pretyping.use_hook = Some solve_by_implicit_tactic;
  Pretyping.fail_evar = not with_evar;
  Pretyping.expand_evars = true }

let decode_hyp = function
  | None -> MoveLast
  | Some id -> MoveAfter id

(* [letin_tac b (... abstract over c ...) gl] transforms
   [...x1:T1(c),...,x2:T2(c),... |- G(c)] into
   [...x:T;Heqx:(x=c);x1:T1(x),...,x2:T2(x),... |- G(x)] if [b] is false or
   [...x:=c:T;x1:T1(x),...,x2:T2(x),... |- G(x)] if [b] is true
*)

let letin_tac_gen with_eq (id,depdecls,lastlhyp,ccl,c) ty =
  Proofview.Goal.s_enter { s_enter = begin fun gl ->
    let sigma = Proofview.Goal.sigma gl in
<<<<<<< HEAD
    let env = Proofview.Goal.env gl in
    let t = match ty with Some t -> t | _ -> typ_of env sigma c in
    let Sigma ((newcl, eq_tac), sigma, p) = match with_eq with
=======
    let (sigma, t) = match ty with
    | Some t -> (sigma, t)
    | None ->
      let t = typ_of env sigma c in
      Evarsolve.refresh_universes ~onlyalg:true (Some false) env sigma t
    in
    let eq_tac gl = match with_eq with
>>>>>>> ab1d8792
      | Some (lr,(loc,ido)) ->
          let heq = match ido with
            | IntroAnonymous -> new_fresh_id [id] (add_prefix "Heq" id) gl
            | IntroFresh heq_base -> new_fresh_id [id] heq_base gl
            | IntroIdentifier id -> id in
          let eqdata = build_coq_eq_data () in
          let args = if lr then [t;mkVar id;c] else [t;c;mkVar id]in
          let Sigma (eq, sigma, p) = Sigma.fresh_global env sigma eqdata.eq in
          let Sigma (refl, sigma, q) = Sigma.fresh_global env sigma eqdata.refl in
          let eq = applist (eq,args) in
          let refl = applist (refl, [t;mkVar id]) in
	  let term = mkNamedLetIn id c t (mkLetIn (Name heq, refl, eq, ccl)) in
	  let sigma = Sigma.to_evar_map sigma in
	  let sigma, _ = Typing.type_of env sigma term in
          let ans = term,
            Tacticals.New.tclTHEN
	      (intro_gen (NamingMustBe (loc,heq)) (decode_hyp lastlhyp) true false)
	      (clear_body [heq;id])
          in
          Sigma.Unsafe.of_pair (ans, sigma)
      | None ->
          Sigma.here (mkNamedLetIn id c t ccl, Proofview.tclUNIT ()) sigma
    in
    let tac =
      Tacticals.New.tclTHENLIST
      [ convert_concl_no_check newcl DEFAULTcast;
        intro_gen (NamingMustBe (dloc,id)) (decode_hyp lastlhyp) true false;
        Tacticals.New.tclMAP convert_hyp_no_check depdecls;
        eq_tac ]
    in
    Sigma (tac, sigma, p)
  end }

let insert_before decls lasthyp env =
  match lasthyp with
  | None -> push_named_context decls env
  | Some id ->
  Environ.fold_named_context
    (fun _ (id',_,_ as d) env ->
      let env = if Id.equal id id' then push_named_context decls env else env in
      push_named d env)
    ~init:(reset_context env) env

(* unsafe *)

let mkletin_goal env sigma store with_eq dep (id,lastlhyp,ccl,c) ty =
  let body = if dep then Some c else None in
  let t = match ty with Some t -> t | _ -> typ_of env sigma c in
  match with_eq with
  | Some (lr,(loc,ido)) ->
      let heq = match ido with
      | IntroAnonymous -> fresh_id_in_env [id] (add_prefix "Heq" id) env
      | IntroFresh heq_base -> fresh_id_in_env [id] heq_base env
      | IntroIdentifier id ->
          if List.mem id (ids_of_named_context (named_context env)) then
            user_err_loc (loc,"",pr_id id ++ str" is already used.");
          id in
      let eqdata = build_coq_eq_data () in
      let args = if lr then [t;mkVar id;c] else [t;c;mkVar id]in
      let Sigma (eq, sigma, p) = Sigma.fresh_global env sigma eqdata.eq in
      let Sigma (refl, sigma, q) = Sigma.fresh_global env sigma eqdata.refl in
      let eq = applist (eq,args) in
      let refl = applist (refl, [t;mkVar id]) in
      let newenv = insert_before [heq,None,eq;id,body,t] lastlhyp env in
      let Sigma (x, sigma, r) = new_evar newenv sigma ~principal:true ~store ccl in
      Sigma (mkNamedLetIn id c t (mkNamedLetIn heq refl eq x), sigma, p +> q +> r)
  | None ->
      let newenv = insert_before [id,body,t] lastlhyp env in
      let Sigma (x, sigma, p) = new_evar newenv sigma ~principal:true ~store ccl in
      Sigma (mkNamedLetIn id c t x, sigma, p)

let letin_tac with_eq id c ty occs =
  Proofview.Goal.nf_s_enter { s_enter = begin fun gl ->
    let sigma = Proofview.Goal.sigma gl in
    let env = Proofview.Goal.env gl in
    let ccl = Proofview.Goal.concl gl in
    let abs = AbstractExact (id,c,ty,occs,true) in
    let (id,_,depdecls,lastlhyp,ccl,_) = make_abstraction env sigma ccl abs in
    (* We keep the original term to match *)
    let tac = letin_tac_gen with_eq (id,depdecls,lastlhyp,ccl,c) ty in
    Sigma.here tac sigma
  end }

let letin_pat_tac with_eq id c occs =
  Proofview.Goal.nf_s_enter { s_enter = begin fun gl ->
    let sigma = Proofview.Goal.sigma gl in
    let env = Proofview.Goal.env gl in
    let ccl = Proofview.Goal.concl gl in
    let check t = true in
    let abs = AbstractPattern (false,check,id,c,occs,false) in
    let (id,_,depdecls,lastlhyp,ccl,res) = make_abstraction env sigma ccl abs in
    let Sigma (c, sigma, p) = match res with
    | None -> finish_evar_resolution ~flags:(tactic_infer_flags false) env sigma c
    | Some res -> res in
    let tac =
      (letin_tac_gen with_eq (id,depdecls,lastlhyp,ccl,c) None)
    in
    Sigma (tac, sigma, p)
  end }

(* Tactics "pose proof" (usetac=None) and "assert"/"enough" (otherwise) *)
let forward b usetac ipat c =
  match usetac with
  | None ->
      Proofview.Goal.enter { enter = begin fun gl ->
      let t = Tacmach.New.pf_unsafe_type_of gl c in
      let hd = head_ident c in
      Tacticals.New.tclTHENFIRST (assert_as true hd ipat t)
	(Proofview.V82.tactic (exact_no_check c))
      end }
  | Some tac ->
      if b then
        Tacticals.New.tclTHENFIRST (assert_as b None ipat c) tac
      else
        Tacticals.New.tclTHENS3PARTS
          (assert_as b None ipat c) [||] tac [|Tacticals.New.tclIDTAC|]

let pose_proof na c = forward true None (ipat_of_name na) c
let assert_by na t tac = forward true (Some tac) (ipat_of_name na) t
let enough_by na t tac = forward false (Some tac) (ipat_of_name na) t

(***************************)
(*  Generalization tactics *)
(***************************)

(* Given a type [T] convertible to [forall x1..xn:A1..An(x1..xn-1), G(x1..xn)]
   and [a1..an:A1..An(a1..an-1)] such that the goal is [G(a1..an)],
   this generalizes [hyps |- goal] into [hyps |- T] *)

let apply_type hdcty argl gl =
  refine (applist (mkCast (Evarutil.mk_new_meta(),DEFAULTcast, hdcty),argl)) gl

(* Given a context [hyps] with domain [x1..xn], possibly with let-ins,
   and well-typed in the current goal, [bring_hyps hyps] generalizes
   [ctxt |- G(x1..xn] into [ctxt |- forall hyps, G(x1..xn)] *)

let bring_hyps hyps =
  if List.is_empty hyps then Tacticals.New.tclIDTAC
  else
    Proofview.Goal.enter { enter = begin fun gl ->
      let env = Proofview.Goal.env gl in
      let store = Proofview.Goal.extra gl in
      let concl = Tacmach.New.pf_nf_concl gl in
      let newcl = List.fold_right mkNamedProd_or_LetIn hyps concl in
      let args = Array.of_list (instance_from_named_context hyps) in
      Proofview.Refine.refine { run = begin fun sigma ->
        let Sigma (ev, sigma, p) =
          Evarutil.new_evar env sigma ~principal:true ~store newcl in
        Sigma (mkApp (ev, args), sigma, p)
      end }
    end }

let revert hyps = 
  Proofview.Goal.enter { enter = begin fun gl ->
    let gl = Proofview.Goal.assume gl in
    let ctx = List.map (fun id -> Tacmach.New.pf_get_hyp id gl) hyps in
      (bring_hyps ctx) <*> (Proofview.V82.tactic (clear hyps))
  end }

(* Compute a name for a generalization *)

let generalized_name c t ids cl = function
  | Name id as na ->
      if Id.List.mem id ids then
	errorlabstrm "" (pr_id id ++ str " is already used.");
      na
  | Anonymous ->
      match kind_of_term c with
      | Var id ->
	 (* Keep the name even if not occurring: may be used by intros later *)
	  Name id
      | _ ->
	  if noccurn 1 cl then Anonymous else
	    (* On ne s'etait pas casse la tete : on avait pris pour nom de
               variable la premiere lettre du type, meme si "c" avait ete une
               constante dont on aurait pu prendre directement le nom *)
	    named_hd (Global.env()) t Anonymous

(* Abstract over [c] in [forall x1:A1(c)..xi:Ai(c).T(c)] producing
   [forall x, x1:A1(x1), .., xi:Ai(x). T(x)] with all [c] abtracted in [Ai]
   but only those at [occs] in [T] *)

let generalize_goal_gen env ids i ((occs,c,b),na) t (cl,evd) =
  let decls,cl = decompose_prod_n_assum i cl in
  let dummy_prod = it_mkProd_or_LetIn mkProp decls in
  let newdecls,_ = decompose_prod_n_assum i (subst_term_gen eq_constr_nounivs c dummy_prod) in
  let cl',evd' = subst_closed_term_occ env evd (AtOccs occs) c (it_mkProd_or_LetIn cl newdecls) in
  let na = generalized_name c t ids cl' na in
    mkProd_or_LetIn (na,b,t) cl', evd'

let generalize_goal gl i ((occs,c,b),na as o) cl =
  let t = Tacmach.pf_unsafe_type_of gl c in
  let env = Tacmach.pf_env gl in
    generalize_goal_gen env (Tacmach.pf_ids_of_hyps gl) i o t cl

let generalize_dep ?(with_let=false) c gl =
  let env = pf_env gl in
  let sign = pf_hyps gl in
  let init_ids = ids_of_named_context (Global.named_context()) in
  let seek d toquant =
    if List.exists (fun (id,_,_) -> occur_var_in_decl env id d) toquant
      || dependent_in_decl c d then
      d::toquant
    else
      toquant in
  let to_quantify = Context.fold_named_context seek sign ~init:[] in
  let to_quantify_rev = List.rev to_quantify in
  let qhyps = List.map (fun (id,_,_) -> id) to_quantify_rev in
  let tothin = List.filter (fun id -> not (Id.List.mem id init_ids)) qhyps in
  let tothin' =
    match kind_of_term c with
      | Var id when mem_named_context id sign && not (Id.List.mem id init_ids)
	  -> id::tothin
      | _ -> tothin
  in
  let cl' = it_mkNamedProd_or_LetIn (Tacmach.pf_concl gl) to_quantify in
  let body =
    if with_let then
      match kind_of_term c with
      | Var id -> pi2 (Tacmach.pf_get_hyp gl id)
      | _ -> None
    else None
  in
  let cl'',evd = generalize_goal gl 0 ((AllOccurrences,c,body),Anonymous)
    (cl',project gl) in
  let args = instance_from_named_context to_quantify_rev in
  tclTHENLIST
    [tclEVARS evd;
     apply_type cl'' (if Option.is_empty body then c::args else args);
     thin (List.rev tothin')]
    gl

(**  *)
let generalize_gen_let lconstr gl =
  let newcl, evd =
    List.fold_right_i (generalize_goal gl) 0 lconstr
      (Tacmach.pf_concl gl,Tacmach.project gl)
  in
  tclTHEN (tclEVARS evd)
    (apply_type newcl (List.map_filter (fun ((_,c,b),_) ->
      if Option.is_empty b then Some c else None) lconstr)) gl

let new_generalize_gen_let lconstr =
  Proofview.Goal.s_enter { s_enter = begin fun gl ->
    let sigma = Proofview.Goal.sigma gl in
    let gl = Proofview.Goal.assume gl in
    let concl = Proofview.Goal.concl gl in
    let sigma = Sigma.to_evar_map sigma in
    let env = Proofview.Goal.env gl in
    let ids = Tacmach.New.pf_ids_of_hyps gl in
    let (newcl, sigma), args =
      List.fold_right_i 
	(fun i ((_,c,b),_ as o) (cl, args) ->
	  let t = Tacmach.New.pf_unsafe_type_of gl c in
	  let args = if Option.is_empty b then c :: args else args in
	    generalize_goal_gen env ids i o t cl, args)
	0 lconstr ((concl, sigma), [])
    in
<<<<<<< HEAD
    let tac =
	Proofview.Refine.refine { run = begin fun sigma ->
          let Sigma (ev, sigma, p) = Evarutil.new_evar env sigma newcl in
          Sigma ((applist (ev, args)), sigma, p)
	end }
    in
    Sigma.Unsafe.of_pair (tac, sigma)
  end }
=======
      Proofview.Unsafe.tclEVARS sigma <*>
	Proofview.Refine.refine begin fun sigma ->
          let (sigma, ev) = Evarutil.new_evar env sigma ~principal:true newcl in
            (sigma, (applist (ev, args)))
	end
  end
>>>>>>> ab1d8792

let generalize_gen lconstr =
  generalize_gen_let (List.map (fun ((occs,c),na) ->
    (occs,c,None),na) lconstr)

let new_generalize_gen lconstr =
  new_generalize_gen_let (List.map (fun ((occs,c),na) ->
    (occs,c,None),na) lconstr)
    
let generalize l =
  generalize_gen_let (List.map (fun c -> ((AllOccurrences,c,None),Anonymous)) l)

let new_generalize l =
  new_generalize_gen_let (List.map (fun c -> ((AllOccurrences,c,None),Anonymous)) l)

(* Faudra-t-il une version avec plusieurs args de generalize_dep ?
Cela peut-être troublant de faire "Generalize Dependent H n" dans
"n:nat; H:n=n |- P(n)" et d'échouer parce que H a disparu après la
généralisation dépendante par n.

let quantify lconstr =
 List.fold_right
   (fun com tac -> tclTHEN tac (tactic_com generalize_dep c))
   lconstr
   tclIDTAC
*)

(*****************************)
(* Ad hoc unfold             *)
(*****************************)

(* The two following functions should already exist, but found nowhere *)
(* Unfolds x by its definition everywhere *)
let unfold_body x gl =
  let hyps = pf_hyps gl in
  let xval =
    match Context.lookup_named x hyps with
        (_,Some xval,_) -> xval
      | _ -> errorlabstrm "unfold_body"
          (pr_id x ++ str" is not a defined hypothesis.") in
  let aft = afterHyp x gl in
  let hl = List.fold_right (fun (y,yval,_) cl -> (y,InHyp) :: cl) aft [] in
  let xvar = mkVar x in
  let rfun _ _ c = replace_term xvar xval c in
  tclTHENLIST
    [tclMAP (fun h -> reduct_in_hyp rfun h) hl;
     reduct_in_concl (rfun,DEFAULTcast)] gl

(* Either unfold and clear if defined or simply clear if not a definition *)
let expand_hyp id = tclTHEN (tclTRY (unfold_body id)) (clear [id])

(*****************************)
(* High-level induction      *)
(*****************************)

(*
 * A "natural" induction tactic
 *
  - [H0:T0, ..., Hi:Ti, hyp0:P->I(args), Hi+1:Ti+1, ..., Hn:Tn |-G] is the goal
  - [hyp0] is the induction hypothesis
  - we extract from [args] the variables which are not rigid parameters
    of the inductive type, this is [indvars] (other terms are forgotten);
    [indhyps] are the ones which actually are declared in context
    (done in [find_atomic_param_of_ind])
  - we look for all hyps depending of [hyp0] or one of [indvars]:
    this is [dephyps] of types [deptyps] respectively
  - [statuslist] tells for each hyps in [dephyps] after which other hyp
    fixed in the context they must be moved (when induction is done)
  - [hyp0succ] is the name of the hyp fixed in the context after which to
    move the subterms of [hyp0succ] in the i-th branch where it is supposed
    to be the i-th constructor of the inductive type.

  Strategy: (cf in [induction_with_atomization_of_ind_arg])
  - requantify and clear all [dephyps]
  - apply induction on [hyp0]
  - clear [indhyps] and [hyp0]
  - in the i-th subgoal, intro the arguments of the i-th constructor
    of the inductive type after [hyp0succ] (done in
    [induct_discharge]) let the induction hypotheses on top of the
    hyps because they may depend on variables between [hyp0] and the
    top. A counterpart is that the dep hyps programmed to be intro-ed
    on top must now be intro-ed after the induction hypotheses
  - move each of [dephyps] at the right place following the
    [statuslist]

 *)

let check_unused_names names =
  if not (List.is_empty names) && Flags.is_verbose () then
    msg_warning
      (str"Unused introduction " ++ str (String.plural (List.length names) "pattern")
       ++ str": " ++ prlist_with_sep spc 
	 (Miscprint.pr_intro_pattern 
	    (fun c -> Printer.pr_constr (fst (run_delayed (Global.env()) Evd.empty c)))) names)

let intropattern_of_name gl avoid = function
  | Anonymous -> IntroNaming IntroAnonymous
  | Name id -> IntroNaming (IntroIdentifier (new_fresh_id avoid id gl))

let rec consume_pattern avoid na isdep gl = function
  | [] -> ((dloc, intropattern_of_name gl avoid na), [])
  | (loc,IntroForthcoming true)::names when not isdep ->
      consume_pattern avoid na isdep gl names
  | (loc,IntroForthcoming _)::names as fullpat ->
      let avoid = avoid@explicit_intro_names names in
      ((loc,intropattern_of_name gl avoid na), fullpat)
  | (loc,IntroNaming IntroAnonymous)::names ->
      let avoid = avoid@explicit_intro_names names in
      ((loc,intropattern_of_name gl avoid na), names)
  | (loc,IntroNaming (IntroFresh id'))::names ->
      let avoid = avoid@explicit_intro_names names in
      ((loc,IntroNaming (IntroIdentifier (new_fresh_id avoid id' gl))), names)
  | pat::names -> (pat,names)

let re_intro_dependent_hypotheses (lstatus,rstatus) (_,tophyp) =
  let tophyp = match tophyp with None -> MoveLast | Some hyp -> MoveAfter hyp in
  let newlstatus = (* if some IH has taken place at the top of hyps *)
    List.map (function (hyp,MoveLast) -> (hyp,tophyp) | x -> x) lstatus
  in
  Tacticals.New.tclTHEN
    (intros_move rstatus)
    (intros_move newlstatus)

let dest_intro_patterns avoid thin dest pat tac =
  intro_patterns_core true avoid [] thin dest None 0 tac pat

let safe_dest_intro_patterns avoid thin dest pat tac =
  Proofview.tclORELSE
    (dest_intro_patterns avoid thin dest pat tac)
    begin function (e, info) -> match e with
      | UserError ("move_hyp",_) ->
       (* May happen e.g. with "destruct x using s" with an hypothesis
          which is morally an induction hypothesis to be "MoveLast" if
          known as such but which is considered instead as a subterm of
          a constructor to be move at the place of x. *)
          dest_intro_patterns avoid thin MoveLast pat tac
      | e -> Proofview.tclZERO ~info e
    end

type elim_arg_kind = RecArg | IndArg | OtherArg

type recarg_position =
  | AfterFixedPosition of Id.t option (* None = top of context *)

let update_dest (recargdests,tophyp as dests) = function
  | [] -> dests
  | hyp::_ ->
      (match recargdests with
        | AfterFixedPosition None -> AfterFixedPosition (Some hyp)
        | x -> x),
       (match tophyp with None -> Some hyp | x -> x)

let get_recarg_dest (recargdests,tophyp) =
  match recargdests with
  | AfterFixedPosition None -> MoveLast
  | AfterFixedPosition (Some id) -> MoveAfter id

(* Current policy re-introduces recursive arguments of destructed
   variable at the place of the original variable while induction
   hypothesese are introduced at the top of the context. Since in the
   general case of an inductive scheme, the induction hypotheses can
   arrive just after the recursive arguments (e.g. as in "forall
   t1:tree, P t1 -> forall t2:tree, P t2 -> P (node t1 t2)", we need
   to update the position for t2 after "P t1" is introduced if ever t2
   had to be introduced at the top of the context).
*)

let induct_discharge dests avoid' tac (avoid,ra) names =
  let avoid = avoid @ avoid' in
  let rec peel_tac ra dests names thin =
    match ra with
    | (RecArg,deprec,recvarname) ::
        (IndArg,depind,hyprecname) :: ra' ->
        Proofview.Goal.enter { enter = begin fun gl ->
        let (recpat,names) = match names with
          | [loc,IntroNaming (IntroIdentifier id) as pat] ->
              let id' = next_ident_away (add_prefix "IH" id) avoid in
	      (pat, [dloc, IntroNaming (IntroIdentifier id')])
          | _ -> consume_pattern avoid (Name recvarname) deprec gl names in
        let dest = get_recarg_dest dests in
        dest_intro_patterns avoid thin dest [recpat] (fun ids thin ->
        Proofview.Goal.enter { enter = begin fun gl ->
          let (hyprec,names) =
            consume_pattern avoid (Name hyprecname) depind gl names
          in
	  dest_intro_patterns avoid thin MoveLast [hyprec] (fun ids' thin ->
	    peel_tac ra' (update_dest dests ids') names thin)
        end })
        end }
    | (IndArg,dep,hyprecname) :: ra' ->
        Proofview.Goal.enter { enter = begin fun gl ->
	(* Rem: does not happen in Coq schemes, only in user-defined schemes *)
        let pat,names =
          consume_pattern avoid (Name hyprecname) dep gl names in
	dest_intro_patterns avoid thin MoveLast [pat] (fun ids thin ->
        peel_tac ra' (update_dest dests ids) names thin)
        end }
    | (RecArg,dep,recvarname) :: ra' ->
        Proofview.Goal.enter { enter = begin fun gl ->
        let (pat,names) =
          consume_pattern avoid (Name recvarname) dep gl names in
        let dest = get_recarg_dest dests in
	dest_intro_patterns avoid thin dest [pat] (fun ids thin ->
        peel_tac ra' dests names thin)
        end }
    | (OtherArg,dep,_) :: ra' ->
        Proofview.Goal.enter { enter = begin fun gl ->
        let (pat,names) = consume_pattern avoid Anonymous dep gl names in
        let dest = get_recarg_dest dests in
	safe_dest_intro_patterns avoid thin dest [pat] (fun ids thin ->
        peel_tac ra' dests names thin)
        end }
    | [] ->
        check_unused_names names;
        Tacticals.New.tclTHEN (clear_wildcards thin) (tac dests)
  in
  peel_tac ra dests names []

(* - le recalcul de indtyp à chaque itération de atomize_one est pour ne pas
     s'embêter à regarder si un letin_tac ne fait pas des
     substitutions aussi sur l'argument voisin *)

let expand_projections env sigma c =
  let sigma = Sigma.to_evar_map sigma in
  let rec aux env c =
    match kind_of_term c with
    | Proj (p, c) -> Retyping.expand_projection env sigma p (aux env c) []
    | _ -> map_constr_with_full_binders push_rel aux env c
  in aux env c
			       
	   
(* Marche pas... faut prendre en compte l'occurrence précise... *)

let atomize_param_of_ind_then (indref,nparams,_) hyp0 tac =
  Proofview.Goal.enter { enter = begin fun gl ->
  let env = Proofview.Goal.env gl in
  let tmptyp0 = Tacmach.New.pf_get_hyp_typ hyp0 (Proofview.Goal.assume gl) in
  let reduce_to_quantified_ref = Tacmach.New.pf_apply reduce_to_quantified_ref gl in
  let typ0 = reduce_to_quantified_ref indref tmptyp0 in
  let prods, indtyp = decompose_prod_assum typ0 in
  let hd,argl = decompose_app indtyp in
  let env' = push_rel_context prods env in
  let sigma = Proofview.Goal.sigma gl in
  let params = List.firstn nparams argl in
  let params' = List.map (expand_projections env' sigma) params in
  (* le gl est important pour ne pas préévaluer *)
  let rec atomize_one i args args' avoid =
    if Int.equal i nparams then
      let t = applist (hd, params@args) in
      Tacticals.New.tclTHEN
        (change_in_hyp None (make_change_arg t) (hyp0,InHypTypeOnly))
        (tac avoid)
    else
      let c = List.nth argl (i-1) in
      match kind_of_term c with
	| Var id when not (List.exists (occur_var env id) args') &&
                      not (List.exists (occur_var env id) params') ->
            (* Based on the knowledge given by the user, all
               constraints on the variable are generalizable in the
               current environment so that it is clearable after destruction *)
	    atomize_one (i-1) (c::args) (c::args') (id::avoid)
	| _ ->
	   let c' = expand_projections env' sigma c in
            if List.exists (dependent c) params' ||
               List.exists (dependent c) args'
            then
              (* This is a case where the argument is constrained in a
                 way which would require some kind of inversion; we
                 follow the (old) discipline of not generalizing over
                 this term, since we don't try to invert the
                 constraint anyway. *)
	      atomize_one (i-1) (c::args) (c'::args') avoid
            else
            (* We reason blindly on the term and do as if it were
               generalizable, ignoring the constraints coming from
               its structure *)
            let id = match kind_of_term c with
            | Var id -> id
            | _ ->
            let type_of = Tacmach.New.pf_unsafe_type_of gl in
            id_of_name_using_hdchar (Global.env()) (type_of c) Anonymous in
            let x = fresh_id_in_env avoid id env in
	    Tacticals.New.tclTHEN
	      (letin_tac None (Name x) c None allHypsAndConcl)
	      (atomize_one (i-1) (mkVar x::args) (mkVar x::args') (x::avoid))
  in
  atomize_one (List.length argl) [] [] []
  end }

(* [cook_sign] builds the lists [beforetoclear] (preceding the
   ind. var.) and [aftertoclear] (coming after the ind. var.)  of hyps
   that must be erased, the lists of hyps to be generalize [decldeps] on the
   goal together with the places [(lstatus,rstatus)] where to re-intro
   them after induction. To know where to re-intro the dep hyp, we
   remember the name of the hypothesis [lhyp] after which (if the dep
   hyp is more recent than [hyp0]) or [rhyp] before which (if older
   than [hyp0]) its equivalent must be moved when the induction has
   been applied. Since computation of dependencies and [rhyp] is from
   more ancient (on the right) to more recent hyp (on the left) but
   the computation of [lhyp] progresses from the other way, [cook_hyp]
   is in two passes (an alternative would have been to write an
   higher-order algorithm). We use references to reduce
   the accumulation of arguments.

   To summarize, the situation looks like this

   Goal(n,x) -| H6:(Q n); x:A; H5:True; H4:(le O n); H3:(P n); H2:True; n:nat
                Left                                                    Right

   Induction hypothesis is H4 ([hyp0])
   Variable parameters of (le O n) is the singleton list with "n" ([indvars])
   Part of [indvars] really in context is the same ([indhyps])
   The dependent hyps are H3 and H6 ([dephyps])
   For H3 the memorized places are H5 ([lhyp]) and H2 ([rhyp])
    because these names are among the hyp which are fixed through the induction
   For H6 the neighbours are None ([lhyp]) and H5 ([rhyp])
   For H3, because on the right of H4, we remember rhyp (here H2)
   For H6, because on the left of H4, we remember lhyp (here None)
   For H4, we remember lhyp (here H5)

   The right neighbour is then translated into the left neighbour
   because move_hyp tactic needs the name of the hyp _after_ which we
   move the hyp to move.

   But, say in the 2nd subgoal of the hypotheses, the goal will be

   (m:nat)((P m)->(Q m)->(Goal m)) -> (P Sm)->   (Q Sm)->   (Goal Sm)
     ^^^^^^^^^^^^^^^^^^^^^^^^^^^       ^^^^
         both go where H4 was       goes where  goes where
                                      H3 was      H6 was

   We have to intro and move m and the recursive hyp first, but then
   where to move H3 ??? Only the hyp on its right is relevant, but we
   have to translate it into the name of the hyp on the left

   Note: this case where some hyp(s) in [dephyps] has(have) the same
   left neighbour as [hyp0] is the only problematic case with right
   neighbours. For the other cases (e.g. an hyp H1:(R n) between n and H2
   would have posed no problem. But for uniformity, we decided to use
   the right hyp for all hyps on the right of H4.

   Other solutions are welcome

   PC 9 fev 06: Adapted to accept multi argument principle with no
   main arg hyp. hyp0 is now optional, meaning that it is possible
   that there is no main induction hypotheses. In this case, we
   consider the last "parameter" (in [indvars]) as the limit between
   "left" and "right", BUT it must be included in indhyps.

   Other solutions are still welcome

*)

exception Shunt of Id.t move_location

let cook_sign hyp0_opt inhyps indvars env =
  (* First phase from L to R: get [indhyps], [decldep] and [statuslist]
     for the hypotheses before (= more ancient than) hyp0 (see above) *)
  let toclear = ref [] in
  let avoid = ref [] in
  let decldeps = ref [] in
  let ldeps = ref [] in
  let rstatus = ref [] in
  let lstatus = ref [] in
  let before = ref true in
  let maindep = ref false in
  let seek_deps env (hyp,_,_ as decl) rhyp =
    if (match hyp0_opt with Some hyp0 -> Id.equal hyp hyp0 | _ -> false)
    then begin
      before:=false;
      (* Note that if there was no main induction hypotheses, then hyp
         is one of indvars too *)
      toclear := hyp::!toclear;
      MoveFirst (* fake value *)
    end else if Id.List.mem hyp indvars then begin
      (* The variables in indvars are such that they don't occur any
         more after generalization, so declare them to clear. *)
      toclear := hyp::!toclear;
      rhyp
    end else
      let dephyp0 = List.is_empty inhyps && 
	(Option.cata (fun id -> occur_var_in_decl env id decl) false hyp0_opt)
      in
      let depother = List.is_empty inhyps &&
	(List.exists (fun id -> occur_var_in_decl env id decl) indvars ||
         List.exists (fun (id,_,_) -> occur_var_in_decl env id decl) !decldeps)
      in
      if not (List.is_empty inhyps) && Id.List.mem hyp inhyps
         || dephyp0 || depother
      then begin
	decldeps := decl::!decldeps;
	avoid := hyp::!avoid;
        maindep := dephyp0 || !maindep;
	if !before then begin
          toclear := hyp::!toclear;
	  rstatus := (hyp,rhyp)::!rstatus
        end
	else begin
	  toclear := hyp::!toclear;
	  ldeps := hyp::!ldeps (* status computed in 2nd phase *)
        end;
	MoveBefore hyp end
      else
	MoveBefore hyp
  in
  let _ = fold_named_context seek_deps env ~init:MoveFirst in
  (* 2nd phase from R to L: get left hyp of [hyp0] and [lhyps] *)
  let compute_lstatus lhyp (hyp,_,_) =
    if (match hyp0_opt with Some hyp0 -> Id.equal hyp hyp0 | _ -> false) then
      raise (Shunt lhyp);
    if Id.List.mem hyp !ldeps then begin
      lstatus := (hyp,lhyp)::!lstatus;
      lhyp
    end else
      if Id.List.mem hyp !toclear then lhyp else MoveAfter hyp
  in
  try
    let _ =
      fold_named_context_reverse compute_lstatus ~init:MoveLast env in
    raise (Shunt MoveLast) (* ?? FIXME *)
  with Shunt lhyp0 ->
    let lhyp0 = match lhyp0 with
      | MoveLast -> None
      | MoveAfter hyp -> Some hyp
      | _ -> assert false in
    let statuslists = (!lstatus,List.rev !rstatus) in
    let recargdests = AfterFixedPosition (if Option.is_empty hyp0_opt then None else lhyp0) in
    (statuslists, (recargdests,None), !toclear, !decldeps, !avoid, !maindep)

(*
   The general form of an induction principle is the following:

   forall prm1 prm2 ... prmp,                          (induction parameters)
   forall Q1...,(Qi:Ti_1 -> Ti_2 ->...-> Ti_ni),...Qq, (predicates)
   branch1, branch2, ... , branchr,                    (branches of the principle)
   forall (x1:Ti_1) (x2:Ti_2) ... (xni:Ti_ni),         (induction arguments)
   (HI: I prm1..prmp x1...xni)                         (optional main induction arg)
   -> (Qi x1...xni HI        (f prm1...prmp x1...xni)).(conclusion)
                   ^^        ^^^^^^^^^^^^^^^^^^^^^^^^
               optional        optional argument added if
               even if HI    principle generated by functional
             present above   induction, only if HI does not exist
             [indarg]                  [farg]

  HI is not present when the induction principle does not come directly from an
  inductive type (like when it is generated by functional induction for
  example). HI is present otherwise BUT may not appear in the conclusion
  (dependent principle). HI and (f...) cannot be both present.

  Principles taken from functional induction have the final (f...).*)

(* [rel_contexts] and [rel_declaration] actually contain triples, and
   lists are actually in reverse order to fit [compose_prod]. *)
type elim_scheme = {
  elimc: constr with_bindings option;
  elimt: types;
  indref: global_reference option;
  params: rel_context;     (* (prm1,tprm1);(prm2,tprm2)...(prmp,tprmp) *)
  nparams: int;            (* number of parameters *)
  predicates: rel_context; (* (Qq, (Tq_1 -> Tq_2 ->...-> Tq_nq)), (Q1,...) *)
  npredicates: int;        (* Number of predicates *)
  branches: rel_context;   (* branchr,...,branch1 *)
  nbranches: int;          (* Number of branches *)
  args: rel_context;       (* (xni, Ti_ni) ... (x1, Ti_1) *)
  nargs: int;              (* number of arguments *)
  indarg: rel_declaration option; (* Some (H,I prm1..prmp x1...xni)
				     if HI is in premisses, None otherwise *)
  concl: types;            (* Qi x1...xni HI (f...), HI and (f...)
			      are optional and mutually exclusive *)
  indarg_in_concl: bool;   (* true if HI appears at the end of conclusion *)
  farg_in_concl: bool;     (* true if (f...) appears at the end of conclusion *)
}

let empty_scheme =
  {
    elimc = None;
    elimt = mkProp;
    indref = None;
    params = [];
    nparams = 0;
    predicates = [];
    npredicates = 0;
    branches = [];
    nbranches = 0;
    args = [];
    nargs = 0;
    indarg = None;
    concl = mkProp;
    indarg_in_concl = false;
    farg_in_concl = false;
  }

let make_base n id =
  if Int.equal n 0 || Int.equal n 1 then id
  else
    (* This extends the name to accept new digits if it already ends with *)
    (* digits *)
    Id.of_string (atompart_of_id (make_ident (Id.to_string id) (Some 0)))

(* Builds two different names from an optional inductive type and a
   number, also deals with a list of names to avoid. If the inductive
   type is None, then hyprecname is IHi where i is a number. *)
let make_up_names n ind_opt cname =
  let is_hyp = String.equal (atompart_of_id cname) "H" in
  let base = Id.to_string (make_base n cname) in
  let ind_prefix = "IH" in
  let base_ind =
    if is_hyp then
      match ind_opt with
	| None -> Id.of_string ind_prefix
	| Some ind_id -> add_prefix ind_prefix (Nametab.basename_of_global ind_id)
    else add_prefix ind_prefix cname in
  let hyprecname = make_base n base_ind in
  let avoid =
    if Int.equal n 1 (* Only one recursive argument *) || Int.equal n 0 then []
    else
      (* Forbid to use cname, cname0, hyprecname and hyprecname0 *)
      (* in order to get names such as f1, f2, ... *)
      let avoid =
        (make_ident (Id.to_string hyprecname) None) ::
        (make_ident (Id.to_string hyprecname) (Some 0)) :: [] in
      if not (String.equal (atompart_of_id cname) "H") then
        (make_ident base (Some 0)) :: (make_ident base None) :: avoid
      else avoid in
  Id.of_string base, hyprecname, avoid

let error_ind_scheme s =
  let s = if not (String.is_empty s) then s^" " else s in
  errorlabstrm "Tactics" (str "Cannot recognize " ++ str s ++ str "an induction scheme.")

let glob = Universes.constr_of_global

let coq_eq = lazy (glob (Coqlib.build_coq_eq ()))
let coq_eq_refl = lazy (glob (Coqlib.build_coq_eq_refl ()))

let coq_heq = lazy (Coqlib.coq_constant "mkHEq" ["Logic";"JMeq"] "JMeq")
let coq_heq_refl = lazy (Coqlib.coq_constant "mkHEq" ["Logic";"JMeq"] "JMeq_refl")


let mkEq t x y =
  mkApp (Lazy.force coq_eq, [| t; x; y |])

let mkRefl t x =
  mkApp (Lazy.force coq_eq_refl, [| t; x |])

let mkHEq t x u y =
  mkApp (Lazy.force coq_heq,
	[| t; x; u; y |])

let mkHRefl t x =
  mkApp (Lazy.force coq_heq_refl,
	[| t; x |])

let lift_togethern n l =
  let l', _ =
    List.fold_right
      (fun x (acc, n) ->
	(lift n x :: acc, succ n))
      l ([], n)
  in l'

let lift_list l = List.map (lift 1) l

let ids_of_constr ?(all=false) vars c =
  let rec aux vars c =
    match kind_of_term c with
    | Var id -> Id.Set.add id vars
    | App (f, args) ->
	(match kind_of_term f with
	| Construct ((ind,_),_)
	| Ind (ind,_) ->
            let (mib,mip) = Global.lookup_inductive ind in
	      Array.fold_left_from
		(if all then 0 else mib.Declarations.mind_nparams)
		aux vars args
	| _ -> fold_constr aux vars c)
    | _ -> fold_constr aux vars c
  in aux vars c

let decompose_indapp f args =
  match kind_of_term f with
  | Construct ((ind,_),_)
  | Ind (ind,_) ->
      let (mib,mip) = Global.lookup_inductive ind in
      let first = mib.Declarations.mind_nparams_rec in
      let pars, args = Array.chop first args in
	mkApp (f, pars), args
  | _ -> f, args

let mk_term_eq env sigma ty t ty' t' =
  if Reductionops.is_conv env sigma ty ty' then
    mkEq ty t t', mkRefl ty' t'
  else
    mkHEq ty t ty' t', mkHRefl ty' t'

let make_abstract_generalize gl id concl dep ctx body c eqs args refls =
  let meta = Evarutil.new_meta() in
  let eqslen = List.length eqs in
  let term, typ = mkVar id, Tacmach.pf_get_hyp_typ gl id in
    (* Abstract by the "generalized" hypothesis equality proof if necessary. *)
  let abshypeq, abshypt =
    if dep then
      let eq, refl = mk_term_eq (push_rel_context ctx (Tacmach.pf_env gl)) (Tacmach.project gl) (lift 1 c) (mkRel 1) typ term in
	mkProd (Anonymous, eq, lift 1 concl), [| refl |]
    else concl, [||]
  in
    (* Abstract by equalitites *)
  let eqs = lift_togethern 1 eqs in (* lift together and past genarg *)
  let abseqs = it_mkProd_or_LetIn (lift eqslen abshypeq) (List.map (fun x -> (Anonymous, None, x)) eqs) in
    (* Abstract by the "generalized" hypothesis. *)
  let genarg = mkProd_or_LetIn (Name id, body, c) abseqs in
    (* Abstract by the extension of the context *)
  let genctyp = it_mkProd_or_LetIn genarg ctx in
    (* The goal will become this product. *)
  let genc = mkCast (mkMeta meta, DEFAULTcast, genctyp) in
    (* Apply the old arguments giving the proper instantiation of the hyp *)
  let instc = mkApp (genc, Array.of_list args) in
    (* Then apply to the original instanciated hyp. *)
  let instc = Option.cata (fun _ -> instc) (mkApp (instc, [| mkVar id |])) body in
    (* Apply the reflexivity proofs on the indices. *)
  let appeqs = mkApp (instc, Array.of_list refls) in
    (* Finaly, apply the reflexivity proof for the original hyp, to get a term of type gl again. *)
    mkApp (appeqs, abshypt)

let hyps_of_vars env sign nogen hyps =
  if Id.Set.is_empty hyps then []
  else
    let (_,lh) =
      Context.fold_named_context_reverse
        (fun (hs,hl) (x,_,_ as d) ->
	  if Id.Set.mem x nogen then (hs,hl)
	  else if Id.Set.mem x hs then (hs,x::hl)
	  else
	    let xvars = global_vars_set_of_decl env d in
	      if not (Id.Set.is_empty (Id.Set.diff xvars hs)) then
		(Id.Set.add x hs, x :: hl)
	      else (hs, hl))
        ~init:(hyps,[])
        sign
    in lh

exception Seen

let linear vars args =
  let seen = ref vars in
    try
      Array.iter (fun i ->
	let rels = ids_of_constr ~all:true Id.Set.empty i in
	let seen' =
	  Id.Set.fold (fun id acc ->
	    if Id.Set.mem id acc then raise Seen
	    else Id.Set.add id acc)
	    rels !seen
	in seen := seen')
	args;
      true
    with Seen -> false

let is_defined_variable env id = match lookup_named id env with
| (_, None, _) -> false
| (_, Some _, _) -> true

let abstract_args gl generalize_vars dep id defined f args =
  let sigma = ref (Tacmach.project gl) in
  let env = Tacmach.pf_env gl in
  let concl = Tacmach.pf_concl gl in
  let dep = dep || dependent (mkVar id) concl in
  let avoid = ref [] in
  let get_id name =
    let id = fresh_id !avoid (match name with Name n -> n | Anonymous -> Id.of_string "gen_x") gl in
      avoid := id :: !avoid; id
  in
    (* Build application generalized w.r.t. the argument plus the necessary eqs.
       From env |- c : forall G, T and args : G we build
       (T[G'], G' : ctx, env ; G' |- args' : G, eqs := G'_i = G_i, refls : G' = G, vars to generalize)

       eqs are not lifted w.r.t. each other yet. (* will be needed when going to dependent indexes *)
    *)
  let aux (prod, ctx, ctxenv, c, args, eqs, refls, nongenvars, vars, env) arg =
    let (name, _, ty), arity =
      let rel, c = Reductionops.splay_prod_n env !sigma 1 prod in
	List.hd rel, c
    in
    let argty = Tacmach.pf_unsafe_type_of gl arg in
    let sigma', ty = Evarsolve.refresh_universes (Some true) env !sigma ty in
    let () = sigma := sigma' in
    let lenctx = List.length ctx in
    let liftargty = lift lenctx argty in
    let leq = constr_cmp Reduction.CUMUL liftargty ty in
      match kind_of_term arg with
      | Var id when not (is_defined_variable env id) && leq && not (Id.Set.mem id nongenvars) ->
      	  (subst1 arg arity, ctx, ctxenv, mkApp (c, [|arg|]), args, eqs, refls,
      	  Id.Set.add id nongenvars, Id.Set.remove id vars, env)
      | _ ->
	  let name = get_id name in
	  let decl = (Name name, None, ty) in
	  let ctx = decl :: ctx in
	  let c' = mkApp (lift 1 c, [|mkRel 1|]) in
	  let args = arg :: args in
	  let liftarg = lift (List.length ctx) arg in
	  let eq, refl =
	    if leq then
	      mkEq (lift 1 ty) (mkRel 1) liftarg, mkRefl (lift (-lenctx) ty) arg
	    else
	      mkHEq (lift 1 ty) (mkRel 1) liftargty liftarg, mkHRefl argty arg
	  in
	  let eqs = eq :: lift_list eqs in
	  let refls = refl :: refls in
	  let argvars = ids_of_constr vars arg in
	    (arity, ctx, push_rel decl ctxenv, c', args, eqs, refls,
	    nongenvars, Id.Set.union argvars vars, env)
  in
  let f', args' = decompose_indapp f args in
  let dogen, f', args' =
    let parvars = ids_of_constr ~all:true Id.Set.empty f' in
      if not (linear parvars args') then true, f, args
      else
	match Array.findi (fun i x -> not (isVar x) || is_defined_variable env (destVar x)) args' with
	| None -> false, f', args'
	| Some nonvar ->
	    let before, after = Array.chop nonvar args' in
	      true, mkApp (f', before), after
  in
    if dogen then
      let tyf' = Tacmach.pf_unsafe_type_of gl f' in
      let arity, ctx, ctxenv, c', args, eqs, refls, nogen, vars, env =
	Array.fold_left aux (tyf',[],env,f',[],[],[],Id.Set.empty,Id.Set.empty,env) args'
      in
      let args, refls = List.rev args, List.rev refls in
      let vars =
	if generalize_vars then
	  let nogen = Id.Set.add id nogen in
	    hyps_of_vars (pf_env gl) (pf_hyps gl) nogen vars
	else []
      in
      let body, c' =
	if defined then Some c', Retyping.get_type_of ctxenv !sigma c'
	else None, c'
      in
      let term = make_abstract_generalize {gl with sigma = !sigma} id concl dep ctx body c' eqs args refls in
	Some (term, !sigma, dep, succ (List.length ctx), vars)
    else None

let abstract_generalize ?(generalize_vars=true) ?(force_dep=false) id =
  Proofview.Goal.nf_enter { enter = begin fun gl ->
  Coqlib.check_required_library Coqlib.jmeq_module_name;
  let (f, args, def, id, oldid) =
    let oldid = Tacmach.New.pf_get_new_id id gl in
    let (_, b, t) = Tacmach.New.pf_get_hyp id gl in
      match b with
      | None -> let f, args = decompose_app t in
	        (f, args, false, id, oldid)
      | Some t ->
	  let f, args = decompose_app t in
	  (f, args, true, id, oldid)
  in
  if List.is_empty args then Proofview.tclUNIT ()
  else
    let args = Array.of_list args in
    let newc = Tacmach.New.of_old (fun gl -> abstract_args gl generalize_vars force_dep id def f args) gl in
      match newc with
      | None -> Proofview.tclUNIT ()
      | Some (newc, sigma, dep, n, vars) ->
	  let tac =
	    if dep then
	      Tacticals.New.tclTHENLIST
		[Proofview.Unsafe.tclEVARS sigma;
		 Proofview.V82.tactic (refine newc);
		 rename_hyp [(id, oldid)]; Tacticals.New.tclDO n intro;
		 Proofview.V82.tactic (generalize_dep ~with_let:true (mkVar oldid))]
	    else Tacticals.New.tclTHENLIST
		   [Proofview.Unsafe.tclEVARS sigma;
		    Proofview.V82.tactic (refine newc);
		    Proofview.V82.tactic (clear [id]);
		    Tacticals.New.tclDO n intro]
	  in
	    if List.is_empty vars then tac
	    else Tacticals.New.tclTHEN tac
              (Tacticals.New.tclFIRST
                [revert vars ;
		 Proofview.V82.tactic (fun gl -> tclMAP (fun id ->
		      tclTRY (generalize_dep ~with_let:true (mkVar id))) vars gl)])
  end }

let rec compare_upto_variables x y =
  if (isVar x || isRel x) && (isVar y || isRel y) then true
  else compare_constr compare_upto_variables x y

let specialize_eqs id gl =
  let env = Tacmach.pf_env gl in
  let ty = Tacmach.pf_get_hyp_typ gl id in
  let evars = ref (project gl) in
  let unif env evars c1 c2 =
    compare_upto_variables c1 c2 && Evarconv.e_conv env evars c1 c2
  in
  let rec aux in_eqs ctx acc ty =
    match kind_of_term ty with
    | Prod (na, t, b) ->
	(match kind_of_term t with
	| App (eq, [| eqty; x; y |]) when Term.eq_constr (Lazy.force coq_eq) eq ->
	    let c = if noccur_between 1 (List.length ctx) x then y else x in
	    let pt = mkApp (Lazy.force coq_eq, [| eqty; c; c |]) in
	    let p = mkApp (Lazy.force coq_eq_refl, [| eqty; c |]) in
	      if unif (push_rel_context ctx env) evars pt t then
		aux true ctx (mkApp (acc, [| p |])) (subst1 p b)
	      else acc, in_eqs, ctx, ty
	| App (heq, [| eqty; x; eqty'; y |]) when Term.eq_constr heq (Lazy.force coq_heq) ->
	    let eqt, c = if noccur_between 1 (List.length ctx) x then eqty', y else eqty, x in
	    let pt = mkApp (Lazy.force coq_heq, [| eqt; c; eqt; c |]) in
	    let p = mkApp (Lazy.force coq_heq_refl, [| eqt; c |]) in
	      if unif (push_rel_context ctx env) evars pt t then
		aux true ctx (mkApp (acc, [| p |])) (subst1 p b)
	      else acc, in_eqs, ctx, ty
	| _ ->
	    if in_eqs then acc, in_eqs, ctx, ty
	    else
	      let e = e_new_evar (push_rel_context ctx env) evars t in
		aux false ((na, Some e, t) :: ctx) (mkApp (lift 1 acc, [| mkRel 1 |])) b)
    | t -> acc, in_eqs, ctx, ty
  in
  let acc, worked, ctx, ty = aux false [] (mkVar id) ty in
  let ctx' = nf_rel_context_evar !evars ctx in
  let ctx'' = List.map (fun (n,b,t as decl) ->
    match b with
    | Some k when isEvar k -> (n,None,t)
    | b -> decl) ctx'
  in
  let ty' = it_mkProd_or_LetIn ty ctx'' in
  let acc' = it_mkLambda_or_LetIn acc ctx'' in
  let ty' = Tacred.whd_simpl env !evars ty'
  and acc' = Tacred.whd_simpl env !evars acc' in
  let ty' = Evarutil.nf_evar !evars ty' in
    if worked then
      tclTHENFIRST (Tacmach.internal_cut true id ty')
	(exact_no_check ((* refresh_universes_strict *) acc')) gl
    else tclFAIL 0 (str "Nothing to do in hypothesis " ++ pr_id id) gl


let specialize_eqs id gl =
  if
    (try ignore(clear [id] gl); false
     with e when Errors.noncritical e -> true)
  then
    tclFAIL 0 (str "Specialization not allowed on dependent hypotheses") gl
  else specialize_eqs id gl

let occur_rel n c =
  let res = not (noccurn n c) in
  res

(* This function splits the products of the induction scheme [elimt] into four
   parts:
   - branches, easily detectable (they are not referred by rels in the subterm)
   - what was found before branches (acc1) that is: parameters and predicates
   - what was found after branches (acc3) that is: args and indarg if any
   if there is no branch, we try to fill in acc3 with args/indargs.
   We also return the conclusion.
*)
let decompose_paramspred_branch_args elimt =
  let rec cut_noccur elimt acc2 : rel_context * rel_context * types =
    match kind_of_term elimt with
      | Prod(nme,tpe,elimt') ->
	  let hd_tpe,_ = decompose_app ((strip_prod_assum tpe)) in
	  if not (occur_rel 1 elimt') && isRel hd_tpe
	  then cut_noccur elimt' ((nme,None,tpe)::acc2)
	  else let acc3,ccl = decompose_prod_assum elimt in acc2 , acc3 , ccl
      | App(_, _) | Rel _ -> acc2 , [] , elimt
      | _ -> error_ind_scheme "" in
  let rec cut_occur elimt acc1 : rel_context * rel_context * rel_context * types =
    match kind_of_term elimt with
      | Prod(nme,tpe,c) when occur_rel 1 c -> cut_occur c ((nme,None,tpe)::acc1)
      | Prod(nme,tpe,c) -> let acc2,acc3,ccl = cut_noccur elimt [] in acc1,acc2,acc3,ccl
      | App(_, _) | Rel _ -> acc1,[],[],elimt
      | _ -> error_ind_scheme "" in
  let acc1, acc2 , acc3, ccl = cut_occur elimt [] in
  (* Particular treatment when dealing with a dependent empty type elim scheme:
     if there is no branch, then acc1 contains all hyps which is wrong (acc1
     should contain parameters and predicate only). This happens for an empty
     type (See for example Empty_set_ind, as False would actually be ok). Then
     we must find the predicate of the conclusion to separate params_pred from
     args. We suppose there is only one predicate here. *)
  match acc2 with
  | [] ->
    let hyps,ccl = decompose_prod_assum elimt in
    let hd_ccl_pred,_ = decompose_app ccl in
    begin match kind_of_term hd_ccl_pred with
      | Rel i  -> let acc3,acc1 = List.chop (i-1) hyps in acc1 , [] , acc3 , ccl
      | _ -> error_ind_scheme ""
    end
  | _ -> acc1, acc2 , acc3, ccl


let exchange_hd_app subst_hd t =
  let hd,args= decompose_app t in mkApp (subst_hd,Array.of_list args)

(* Builds an elim_scheme from its type and calling form (const+binding). We
   first separate branches.  We obtain branches, hyps before (params + preds),
   hyps after (args <+ indarg if present>) and conclusion.  Then we proceed as
   follows:

   - separate parameters and predicates in params_preds. For that we build:
 forall (x1:Ti_1)(xni:Ti_ni) (HI:I prm1..prmp x1...xni), DUMMY x1...xni HI/farg
                             ^^^^^^^^^^^^^^^^^^^^^^^^^                  ^^^^^^^
                                       optional                           opt
     Free rels appearing in this term are parameters (branches should not
     appear, and the only predicate would have been Qi but we replaced it by
     DUMMY). We guess this heuristic catches all params.  TODO: generalize to
     the case where args are merged with branches (?) and/or where several
     predicates are cited in the conclusion.

   - finish to fill in the elim_scheme: indarg/farg/args and finally indref. *)
let compute_elim_sig ?elimc elimt =
  let params_preds,branches,args_indargs,conclusion =
    decompose_paramspred_branch_args elimt in

  let ccl = exchange_hd_app (mkVar (Id.of_string "__QI_DUMMY__")) conclusion in
  let concl_with_args = it_mkProd_or_LetIn ccl args_indargs in
  let nparams = Int.Set.cardinal (free_rels concl_with_args) in
  let preds,params = List.chop (List.length params_preds - nparams) params_preds in

  (* A first approximation, further analysis will tweak it *)
  let res = ref { empty_scheme with
    (* This fields are ok: *)
    elimc = elimc; elimt = elimt; concl = conclusion;
    predicates = preds; npredicates = List.length preds;
    branches = branches; nbranches = List.length branches;
    farg_in_concl = isApp ccl && isApp (last_arg ccl);
    params = params; nparams = nparams;
    (* all other fields are unsure at this point. Including these:*)
    args = args_indargs; nargs = List.length args_indargs; } in
  try
    (* Order of tests below is important. Each of them exits if successful. *)
    (* 1- First see if (f x...) is in the conclusion. *)
    if !res.farg_in_concl
    then begin
      res := { !res with
	indarg = None;
	indarg_in_concl = false; farg_in_concl = true };
      raise Exit
    end;
    (* 2- If no args_indargs (=!res.nargs at this point) then no indarg *)
    if Int.equal !res.nargs 0 then raise Exit;
    (* 3- Look at last arg: is it the indarg? *)
    ignore (
      match List.hd args_indargs with
	| hiname,Some _,hi -> error_ind_scheme ""
	| hiname,None,hi ->
	    let hi_ind, hi_args = decompose_app hi in
	    let hi_is_ind = (* hi est d'un type globalisable *)
	      match kind_of_term hi_ind with
		| Ind (mind,_)  -> true
		| Var _ -> true
		| Const _ -> true
		| Construct _ -> true
		| _ -> false in
	    let hi_args_enough = (* hi a le bon nbre d'arguments *)
	      Int.equal (List.length hi_args) (List.length params + !res.nargs -1) in
	    (* FIXME: Ces deux tests ne sont pas suffisants. *)
	    if not (hi_is_ind && hi_args_enough) then raise Exit (* No indarg *)
	    else (* Last arg is the indarg *)
	      res := {!res with
		indarg = Some (List.hd !res.args);
		indarg_in_concl = occur_rel 1 ccl;
		args = List.tl !res.args; nargs = !res.nargs - 1;
	      };
	    raise Exit);
    raise Exit(* exit anyway *)
  with Exit -> (* Ending by computing indref: *)
    match !res.indarg with
      | None -> !res (* No indref *)
      | Some ( _,Some _,_) -> error_ind_scheme ""
      | Some ( _,None,ind) ->
	  let indhd,indargs = decompose_app ind in
	  try {!res with indref = Some (global_of_constr indhd) }
	  with e when Errors.noncritical e ->
            error "Cannot find the inductive type of the inductive scheme."

let compute_scheme_signature scheme names_info ind_type_guess =
  let f,l = decompose_app scheme.concl in
  (* Vérifier que les arguments de Qi sont bien les xi. *)
  let cond, check_concl =
    match scheme.indarg with
      | Some (_,Some _,_) ->
	  error "Strange letin, cannot recognize an induction scheme."
      | None -> (* Non standard scheme *)
	  let cond hd = Term.eq_constr hd ind_type_guess && not scheme.farg_in_concl
	  in (cond, fun _ _ -> ())
      | Some ( _,None,ind) -> (* Standard scheme from an inductive type *)
	  let indhd,indargs = decompose_app ind in
	  let cond hd = Term.eq_constr hd indhd in
	  let check_concl is_pred p =
	    (* Check again conclusion *)
	    let ccl_arg_ok = is_pred (p + scheme.nargs + 1) f == IndArg in
	    let ind_is_ok =
	      List.equal Term.eq_constr
		(List.lastn scheme.nargs indargs)
		(extended_rel_list 0 scheme.args) in
	    if not (ccl_arg_ok && ind_is_ok) then
	      error_ind_scheme "the conclusion of"
	  in (cond, check_concl)
  in
  let is_pred n c =
    let hd = fst (decompose_app c) in
    match kind_of_term hd with
      | Rel q when n < q && q <= n+scheme.npredicates -> IndArg
      | _ when cond hd -> RecArg
      | _ -> OtherArg
  in
  let rec check_branch p c =
    match kind_of_term c with
      | Prod (_,t,c) ->
	(is_pred p t, dependent (mkRel 1) c) :: check_branch (p+1) c
      | LetIn (_,_,_,c) ->
	(OtherArg, dependent (mkRel 1) c) :: check_branch (p+1) c
      | _ when is_pred p c == IndArg -> []
      | _ -> raise Exit
  in
  let rec find_branches p lbrch =
    match lbrch with
      | (_,None,t)::brs ->
	(try
	   let lchck_brch = check_branch p t in
	   let n = List.fold_left
	     (fun n (b,_) -> if b == RecArg then n+1 else n) 0 lchck_brch in
	   let recvarname, hyprecname, avoid =
	     make_up_names n scheme.indref names_info in
	   let namesign =
	     List.map (fun (b,dep) ->
	       (b, dep, if b == IndArg then hyprecname else recvarname))
	       lchck_brch in
	   (avoid,namesign) :: find_branches (p+1) brs
	 with Exit-> error_ind_scheme "the branches of")
      | (_,Some _,_)::_ -> error_ind_scheme "the branches of"
      | [] -> check_concl is_pred p; []
  in
  Array.of_list (find_branches 0 (List.rev scheme.branches))

(* Check that the elimination scheme has a form similar to the
   elimination schemes built by Coq. Schemes may have the standard
   form computed from an inductive type OR (feb. 2006) a non standard
   form. That is: with no main induction argument and with an optional
   extra final argument of the form (f x y ...) in the conclusion. In
   the non standard case, naming of generated hypos is slightly
   different. *)
let compute_elim_signature (evd,(elimc,elimt),ind_type_guess) names_info =
  let scheme = compute_elim_sig ~elimc:elimc elimt in
    evd, (compute_scheme_signature scheme names_info ind_type_guess, scheme)

let guess_elim isrec dep s hyp0 gl =
  let tmptyp0 =	Tacmach.New.pf_get_hyp_typ hyp0 gl in
  let mind,_ = Tacmach.New.pf_reduce_to_quantified_ind gl tmptyp0 in
  let evd, elimc =
    if isrec && not (is_nonrec (fst mind)) then find_ind_eliminator (fst mind) s gl
    else
      let env = Tacmach.New.pf_env gl in
      let sigma = Sigma.Unsafe.of_evar_map (Tacmach.New.project gl) in
      if use_dependent_propositions_elimination () && dep
      then
        let Sigma (ind, sigma, _) = build_case_analysis_scheme env sigma mind true s in
        (Sigma.to_evar_map sigma, ind)
      else
        let Sigma (ind, sigma, _) = build_case_analysis_scheme_default env sigma mind s in
        (Sigma.to_evar_map sigma, ind)
  in
  let elimt = Tacmach.New.pf_unsafe_type_of gl elimc in
    evd, ((elimc, NoBindings), elimt), mkIndU mind

let given_elim hyp0 (elimc,lbind as e) gl =
  let tmptyp0 = Tacmach.New.pf_get_hyp_typ hyp0 gl in
  let ind_type_guess,_ = decompose_app ((strip_prod tmptyp0)) in
  Tacmach.New.project gl, (e, Tacmach.New.pf_unsafe_type_of gl elimc), ind_type_guess

type scheme_signature =
    (Id.t list * (elim_arg_kind * bool * Id.t) list) array

type eliminator_source =
  | ElimUsing of (eliminator * types) * scheme_signature
  | ElimOver of bool * Id.t

let find_induction_type isrec elim hyp0 gl =
  let scheme,elim =
    match elim with
    | None ->
       let sort = Tacticals.New.elimination_sort_of_goal gl in
       let _, (elimc,elimt),_ = 
	 guess_elim isrec (* dummy: *) true sort hyp0 gl in
	let scheme = compute_elim_sig ~elimc elimt in
	(* We drop the scheme waiting to know if it is dependent *)
	scheme, ElimOver (isrec,hyp0)
    | Some e ->
	let evd, (elimc,elimt),ind_guess = given_elim hyp0 e gl in
	let scheme = compute_elim_sig ~elimc elimt in
	if Option.is_empty scheme.indarg then error "Cannot find induction type";
	let indsign = compute_scheme_signature scheme hyp0 ind_guess in
	let elim = ({elimindex = Some(-1); elimbody = elimc; elimrename = None},elimt) in
	scheme, ElimUsing (elim,indsign)
  in
  match scheme.indref with
  | None -> error_ind_scheme ""
  | Some ref -> ref, scheme.nparams, elim

let get_elim_signature elim hyp0 gl =
  compute_elim_signature (given_elim hyp0 elim gl) hyp0

let is_functional_induction elimc gl =
  let scheme = compute_elim_sig ~elimc (Tacmach.New.pf_unsafe_type_of gl (fst elimc)) in
  (* The test is not safe: with non-functional induction on non-standard
     induction scheme, this may fail *)
  Option.is_empty scheme.indarg

(* Wait the last moment to guess the eliminator so as to know if we
   need a dependent one or not *)

let get_eliminator elim dep s gl = match elim with
  | ElimUsing (elim,indsign) ->
      Tacmach.New.project gl, (* bugged, should be computed *) true, elim, indsign
  | ElimOver (isrec,id) ->
      let evd, (elimc,elimt),_ as elims = guess_elim isrec dep s id gl in
      let _, (l, s) = compute_elim_signature elims id in
      let branchlengthes = List.map (fun (_,b,c) -> assert (b=None); pi1 (decompose_prod_letin c)) (List.rev s.branches) in
      evd, isrec, ({elimindex = None; elimbody = elimc; elimrename = Some (isrec,Array.of_list branchlengthes)}, elimt), l

(* Instantiate all meta variables of elimclause using lid, some elts
   of lid are parameters (first ones), the other are
   arguments. Returns the clause obtained.  *)
let recolle_clenv i params args elimclause gl =
  let _,arr = destApp elimclause.templval.rebus in
  let lindmv =
    Array.map
      (fun x ->
	match kind_of_term x with
	  | Meta mv -> mv
	  | _  -> errorlabstrm "elimination_clause"
              (str "The type of the elimination clause is not well-formed."))
      arr in
  let k = match i with -1 -> Array.length lindmv - List.length args | _ -> i in
  (* parameters correspond to first elts of lid. *)
  let clauses_params =
    List.map_i (fun i id -> mkVar id , Tacmach.pf_get_hyp_typ gl id , lindmv.(i))
      0 params in
  let clauses_args =
    List.map_i (fun i id -> mkVar id , Tacmach.pf_get_hyp_typ gl id , lindmv.(k+i))
      0 args in
  let clauses = clauses_params@clauses_args in
  (* iteration of clenv_fchain with all infos we have. *)
  List.fold_right
    (fun e acc ->
      let x,y,i = e in
      (* from_n (Some 0) means that x should be taken "as is" without
         trying to unify (which would lead to trying to apply it to
         evars if y is a product). *)
      let indclause  = mk_clenv_from_n gl (Some 0) (x,y) in
      let elimclause' = clenv_fchain i acc indclause in
      elimclause')
    (List.rev clauses)
    elimclause

(* Unification of the goal and the principle applied to meta variables:
   (elimc ?i ?j ?k...?l). This solves partly meta variables (and may
    produce new ones). Then refine with the resulting term with holes.
*)
let induction_tac with_evars params indvars elim gl =
  let ({elimindex=i;elimbody=(elimc,lbindelimc);elimrename=rename},elimt) = elim in
  let i = match i with None -> index_of_ind_arg elimt | Some i -> i in
  (* elimclause contains this: (elimc ?i ?j ?k...?l) *)
  let elimc = contract_letin_in_lam_header elimc in
  let elimc = mkCast (elimc, DEFAULTcast, elimt) in
  let elimclause =
    Tacmach.pf_apply make_clenv_binding gl (elimc,elimt) lbindelimc in
  (* elimclause' is built from elimclause by instanciating all args and params. *)
  let elimclause' = recolle_clenv i params indvars elimclause gl in
  (* one last resolution (useless?) *)
  let resolved = clenv_unique_resolver ~flags:(elim_flags ()) elimclause' gl in
  Proofview.V82.of_tactic (enforce_prop_bound_names rename (Clenvtac.clenv_refine with_evars resolved)) gl

(* Apply induction "in place" taking into account dependent
   hypotheses from the context, replacing the main hypothesis on which
   induction applies with the induction hypotheses *)

let apply_induction_in_context hyp0 inhyps elim indvars names induct_tac =
  Proofview.Goal.s_enter { s_enter = begin fun gl ->
    let sigma = Proofview.Goal.sigma gl in
    let env = Proofview.Goal.env gl in
    let sigma = Sigma.to_evar_map sigma in
    let concl = Tacmach.New.pf_nf_concl gl in
    let statuslists,lhyp0,toclear,deps,avoid,dep = cook_sign hyp0 inhyps indvars env in
    let dep = dep || Option.cata (fun id -> occur_var env id concl) false hyp0 in
    let tmpcl = it_mkNamedProd_or_LetIn concl deps in
    let s = Retyping.get_sort_family_of env sigma tmpcl in
    let deps_cstr =
      List.fold_left
        (fun a (id,b,_) -> if Option.is_empty b then (mkVar id)::a else a) [] deps in
    let (sigma, isrec, elim, indsign) = get_eliminator elim dep s (Proofview.Goal.assume gl) in
    let names = compute_induction_names (Array.length indsign) names in
    let tac =
    (if isrec then Tacticals.New.tclTHENFIRSTn else Tacticals.New.tclTHENLASTn)
      (Tacticals.New.tclTHENLIST [
        (* Generalize dependent hyps (but not args) *)
        if deps = [] then Proofview.tclUNIT () else Proofview.V82.tactic (apply_type tmpcl deps_cstr);
        (* side-conditions in elim (resp case) schemes come last (resp first) *)
        induct_tac elim;
        Proofview.V82.tactic (tclMAP expand_hyp toclear)
      ])
      (Array.map2
         (induct_discharge lhyp0 avoid (re_intro_dependent_hypotheses statuslists))
         indsign names)
    in
    Sigma.Unsafe.of_pair (tac, sigma)
  end }

let induction_with_atomization_of_ind_arg isrec with_evars elim names hyp0 inhyps =
  Proofview.Goal.enter { enter = begin fun gl ->
  let elim_info = find_induction_type isrec elim hyp0 (Proofview.Goal.assume gl) in
  atomize_param_of_ind_then elim_info hyp0 (fun indvars ->
    apply_induction_in_context (Some hyp0) inhyps (pi3 elim_info) indvars names
      (fun elim -> Proofview.V82.tactic (induction_tac with_evars [] [hyp0] elim)))
  end }

let msg_not_right_number_induction_arguments scheme =
  str"Not the right number of induction arguments (expected " ++
  pr_enum (fun x -> x) [
    if scheme.farg_in_concl then str "the function name" else mt();
    if scheme.nparams != 0 then int scheme.nparams ++ str (String.plural scheme.nparams " parameter") else mt ();
    if scheme.nargs != 0 then int scheme.nargs ++ str (String.plural scheme.nargs " argument") else mt ()] ++ str ")."

(* Induction on a list of induction arguments. Analyze the elim
   scheme (which is mandatory for multiple ind args), check that all
   parameters and arguments are given (mandatory too).
   Main differences with induction_from_context is that there is no
   main induction argument. On the other hand, all args and params
   must be given, so we help a bit the unifier by making the "pattern"
   by hand before calling induction_tac *)
let induction_without_atomization isrec with_evars elim names lid =
  Proofview.Goal.nf_enter { enter = begin fun gl ->
  let sigma, (indsign,scheme) = get_elim_signature elim (List.hd lid) gl in
  let nargs_indarg_farg =
    scheme.nargs + (if scheme.farg_in_concl then 1 else 0) in
  if not (Int.equal (List.length lid) (scheme.nparams + nargs_indarg_farg))
  then
    Tacticals.New.tclZEROMSG (msg_not_right_number_induction_arguments scheme)
  else
  let indvars,lid_params = List.chop nargs_indarg_farg lid in
  (* terms to patternify we must patternify indarg or farg if present in concl *)
  let realindvars = List.rev (if scheme.farg_in_concl then List.tl indvars else indvars) in
  let lidcstr = List.map mkVar (List.rev indvars) in
  let params = List.rev lid_params in
  let indvars =
    (* Temporary hack for compatibility, while waiting for better
       analysis of the form of induction schemes: a scheme like
       gt_wf_rec was taken as a functional scheme with no parameters,
       but by chance, because of the addition of at least hyp0 for
       cook_sign, it behaved as if there was a real induction arg. *)
    if indvars = [] then [List.hd lid_params] else indvars in
  let induct_tac elim = Proofview.V82.tactic (tclTHENLIST [
    (* pattern to make the predicate appear. *)
    reduce (Pattern (List.map inj_with_occurrences lidcstr)) onConcl;
    (* Induction by "refine (indscheme ?i ?j ?k...)" + resolution of all
       possible holes using arguments given by the user (but the
       functional one). *)
    (* FIXME: Tester ca avec un principe dependant et non-dependant *)
    induction_tac with_evars params realindvars elim
  ]) in
  let elim = ElimUsing (({elimindex = Some (-1); elimbody = Option.get scheme.elimc; elimrename = None}, scheme.elimt), indsign) in
  apply_induction_in_context None [] elim indvars names induct_tac
  end }

(* assume that no occurrences are selected *)
let clear_unselected_context id inhyps cls gl =
  if occur_var (Tacmach.pf_env gl) id (Tacmach.pf_concl gl) &&
    cls.concl_occs == NoOccurrences
  then errorlabstrm ""
    (str "Conclusion must be mentioned: it depends on " ++ pr_id id
     ++ str ".");
  match cls.onhyps with
  | Some hyps ->
      let to_erase (id',_,_ as d) =
	if Id.List.mem id' inhyps then (* if selected, do not erase *) None
	else
	  (* erase if not selected and dependent on id or selected hyps *)
	  let test id = occur_var_in_decl (pf_env gl) id d in
	  if List.exists test (id::inhyps) then Some id' else None in
      let ids = List.map_filter to_erase (pf_hyps gl) in
      thin ids gl
  | None -> tclIDTAC gl

let use_bindings env sigma elim must_be_closed (c,lbind) typ =
  let sigma = Sigma.to_evar_map sigma in
  let typ =
    if elim == None then
      (* w/o an scheme, the term has to be applied at least until
         obtaining an inductive type (even though the arity might be
         known only by pattern-matching, as in the case of a term of
         the form "nat_rect ?A ?o ?s n", with ?A to be inferred by
         matching. *)
      let sign,t = splay_prod env sigma typ in it_mkProd t sign
    else
      (* Otherwise, we exclude the case of an induction argument in an
         explicitly functional type. Henceforth, we can complete the
         pattern until it has as type an atomic type (even though this
         atomic type can hide a functional type, for which the "using"
         clause has a scheme). *)
      typ in
  let rec find_clause typ =
    try
      let indclause = make_clenv_binding env sigma (c,typ) lbind in
      if must_be_closed && occur_meta (clenv_value indclause) then
        error "Need a fully applied argument.";
      (* We lose the possibility of coercions in with-bindings *)
      let (sigma, c) = pose_all_metas_as_evars env indclause.evd (clenv_value indclause) in
      Sigma.Unsafe.of_pair (c, sigma)
    with e when catchable_exception e ->
    try find_clause (try_red_product env sigma typ)
    with Redelimination -> raise e in
  find_clause typ

let check_expected_type env sigma (elimc,bl) elimt =
  (* Compute the expected template type of the term in case a using
     clause is given *)
  let sign,_ = splay_prod env sigma elimt in
  let n = List.length sign in
  if n == 0 then error "Scheme cannot be applied.";
  let sigma,cl = make_evar_clause env sigma ~len:(n - 1) elimt in
  let sigma = solve_evar_clause env sigma true cl bl in
  let (_,u,_) = destProd cl.cl_concl in
  fun t -> Evarconv.e_cumul env (ref sigma) t u

let check_enough_applied env sigma elim =
  let sigma = Sigma.to_evar_map sigma in
  (* A heuristic to decide whether the induction arg is enough applied *)
  match elim with
  | None ->
      (* No eliminator given *)
      fun u ->
      let t,_ = decompose_app (whd_betadeltaiota env sigma u) in isInd t
  | Some elimc ->
      let elimt = Retyping.get_type_of env sigma (fst elimc) in
      let scheme = compute_elim_sig ~elimc elimt in
      match scheme.indref with
      | None ->
         (* in the absence of information, do not assume it may be
            partially applied *)
          fun _ -> true
      | Some _ ->
          (* Last argument is supposed to be the induction argument *)
          check_expected_type env sigma elimc elimt

let pose_induction_arg_then isrec with_evars (is_arg_pure_hyp,from_prefix) elim
     id ((pending,(c0,lbind)),(eqname,names)) t0 inhyps cls tac =
  Proofview.Goal.s_enter { s_enter = begin fun gl ->
  let sigma = Proofview.Goal.sigma gl in
  let env = Proofview.Goal.env gl in
  let ccl = Proofview.Goal.raw_concl gl in
  let store = Proofview.Goal.extra gl in
  let check = check_enough_applied env sigma elim in
  let Sigma (c, sigma', p) = use_bindings env sigma elim false (c0,lbind) t0 in
  let abs = AbstractPattern (from_prefix,check,Name id,(pending,c),cls,false) in
  let (id,sign,_,lastlhyp,ccl,res) = make_abstraction env sigma' ccl abs in
  match res with
  | None ->
      (* pattern not found *)
      let with_eq = Option.map (fun eq -> (false,eq)) eqname in
      (* we restart using bindings after having tried type-class
         resolution etc. on the term given by the user *)
      let flags = tactic_infer_flags (with_evars && (* do not give a success semantics to edestruct on an open term yet *) false) in
      let Sigma (c0, sigma, q) = finish_evar_resolution ~flags env sigma (pending,c0) in
      let tac =
      (if isrec then
          (* Historically, induction has side conditions last *)
          Tacticals.New.tclTHENFIRST
       else
          (* and destruct has side conditions first *)
          Tacticals.New.tclTHENLAST)
      (Tacticals.New.tclTHENLIST [
        Proofview.Refine.refine ~unsafe:true { run = begin fun sigma ->
          let b = not with_evars && with_eq != None in
          let Sigma (c, sigma, p) = use_bindings env sigma elim b (c0,lbind) t0 in
          let t = Retyping.get_type_of env (Sigma.to_evar_map sigma) c in
          let Sigma (ans, sigma, q) = mkletin_goal env sigma store with_eq false (id,lastlhyp,ccl,c) (Some t) in
          Sigma (ans, sigma, p +> q)
        end };
        Proofview.(if with_evars then shelve_unifiable else guard_no_unifiable);
        if is_arg_pure_hyp
        then Tacticals.New.tclTRY (Proofview.V82.tactic (thin [destVar c0]))
        else Proofview.tclUNIT ();
        if isrec then Proofview.cycle (-1) else Proofview.tclUNIT ()
      ])
      tac
      in
      Sigma (tac, sigma, q)

  | Some (Sigma (c, sigma', q)) ->
      (* pattern found *)
      let with_eq = Option.map (fun eq -> (false,eq)) eqname in
      (* TODO: if ind has predicate parameters, use JMeq instead of eq *)
      let env = reset_with_named_context sign env in
      let tac =
      Tacticals.New.tclTHENLIST [
        Proofview.Refine.refine ~unsafe:true { run = begin fun sigma ->
          mkletin_goal env sigma store with_eq true (id,lastlhyp,ccl,c) None
        end };
        tac
      ]
      in
      Sigma (tac, sigma', p +> q)
  end }

let has_generic_occurrences_but_goal cls id env ccl =
  clause_with_generic_context_selection cls &&
  (* TODO: whd_evar of goal *)
  (cls.concl_occs != NoOccurrences || not (occur_var env id ccl))

let induction_gen clear_flag isrec with_evars elim
    ((_pending,(c,lbind)),(eqname,names) as arg) cls =
  let inhyps = match cls with
  | Some {onhyps=Some hyps} -> List.map (fun ((_,id),_) -> id) hyps
  | _ -> [] in
  Proofview.Goal.enter { enter = begin fun gl ->
  let env = Proofview.Goal.env gl in
  let sigma = Proofview.Goal.sigma gl in
  let ccl = Proofview.Goal.raw_concl gl in
  let cls = Option.default allHypsAndConcl cls in
  let t = typ_of env sigma c in
  let is_arg_pure_hyp =
    isVar c && not (mem_named_context (destVar c) (Global.named_context()))
    && lbind == NoBindings && not with_evars && Option.is_empty eqname
    && clear_flag == None
    && has_generic_occurrences_but_goal cls (destVar c) env ccl in
  let enough_applied = check_enough_applied env sigma elim t in
  if is_arg_pure_hyp && enough_applied then
    (* First case: induction on a variable already in an inductive type and
       with maximal abstraction over the variable.
       This is a situation where the induction argument is a
       clearable variable of the goal w/o occurrence selection
       and w/o equality kept: no need to generalize *)
    let id = destVar c in
    Tacticals.New.tclTHEN
      (Proofview.V82.tactic (clear_unselected_context id inhyps cls))
      (induction_with_atomization_of_ind_arg
         isrec with_evars elim names id inhyps)
  else
  (* Otherwise, we look for the pattern, possibly adding missing arguments and
     declaring the induction argument as a new local variable *)
    let id =
    (* Type not the right one if partially applied but anyway for internal use*)
      let x = id_of_name_using_hdchar (Global.env()) t Anonymous in
      new_fresh_id [] x gl in
    let info_arg = (is_arg_pure_hyp, not enough_applied) in
    pose_induction_arg_then
      isrec with_evars info_arg elim id arg t inhyps cls
    (induction_with_atomization_of_ind_arg
       isrec with_evars elim names id inhyps)
  end }

(* Induction on a list of arguments. First make induction arguments
   atomic (using letins), then do induction. The specificity here is
   that all arguments and parameters of the scheme are given
   (mandatory for the moment), so we don't need to deal with
    parameters of the inductive type as in induction_gen. *)
let induction_gen_l isrec with_evars elim names lc =
  let newlc = ref [] in
  let lc = List.map (function
    | (c,None) -> c
    | (c,Some(loc,eqname)) ->
      user_err_loc (loc,"",str "Do not know what to do with " ++
                         Miscprint.pr_intro_pattern_naming eqname)) lc in
  let rec atomize_list l =
    match l with
      | [] -> Proofview.tclUNIT ()
      | c::l' ->
	  match kind_of_term c with
	    | Var id when not (mem_named_context id (Global.named_context()))
		&& not with_evars ->
		let _ = newlc:= id::!newlc in
		atomize_list l'

	    | _ ->
                Proofview.Goal.enter { enter = begin fun gl ->
                let type_of = Tacmach.New.pf_unsafe_type_of gl in
                let x =
		  id_of_name_using_hdchar (Global.env()) (type_of c) Anonymous in

                let id = new_fresh_id [] x gl in
		let newl' = List.map (replace_term c (mkVar id)) l' in
		let _ = newlc:=id::!newlc in
		Tacticals.New.tclTHEN
		  (letin_tac None (Name id) c None allHypsAndConcl)
		  (atomize_list newl')
                end } in
  Tacticals.New.tclTHENLIST
    [
      (atomize_list lc);
      (Proofview.tclUNIT () >>= fun () -> (* ensure newlc has been computed *)
	induction_without_atomization isrec with_evars elim names !newlc)
    ]

(* Induction either over a term, over a quantified premisse, or over
   several quantified premisses (like with functional induction
   principles).
   TODO: really unify induction with one and induction with several
   args *)
let induction_destruct isrec with_evars (lc,elim) =
  match lc with
  | [] -> assert false (* ensured by syntax, but if called inside caml? *)
  | [c,(eqname,names as allnames),cls] ->
    Proofview.Goal.nf_enter { enter = begin fun gl ->
    let env = Proofview.Goal.env gl in
    let sigma = Tacmach.New.project gl in
    match elim with
    | Some elim when is_functional_induction elim gl ->
      (* Standard induction on non-standard induction schemes *)
      (* will be removable when is_functional_induction will be more clever *)
      if not (Option.is_empty cls) then error "'in' clause not supported here.";
      let finish_evar_resolution f =
        let ((c, lbind), sigma') = run_delayed env sigma f in
        let pending = (sigma,sigma') in
        let sigma' = Sigma.Unsafe.of_evar_map sigma' in
        let Sigma (c, _, _) = finish_evar_resolution env sigma' (pending,c) in
        (c, lbind)
      in
      let c = map_induction_arg finish_evar_resolution c in
      onInductionArg
	(fun _clear_flag (c,lbind) ->
	  if lbind != NoBindings then
	    error "'with' clause not supported here.";
	  induction_gen_l isrec with_evars elim names [c,eqname]) c
    | _ ->
      (* standard induction *)
      onOpenInductionArg env sigma
      (fun clear_flag c -> induction_gen clear_flag isrec with_evars elim (c,allnames) cls) c
    end }
  | _ ->
    Proofview.Goal.enter { enter = begin fun gl ->
    let env = Proofview.Goal.env gl in
    let sigma = Tacmach.New.project gl in
    match elim with
    | None ->
      (* Several arguments, without "using" clause *)
      (* TODO: Do as if the arguments after the first one were called with *)
      (* "destruct", but selecting occurrences on the initial copy of *)
      (* the goal *)
      let (a,b,cl) = List.hd lc in
      let l = List.tl lc in
      (* TODO *)
      Tacticals.New.tclTHEN
        (onOpenInductionArg env sigma (fun clear_flag a ->
          induction_gen clear_flag isrec with_evars None (a,b) cl) a)
        (Tacticals.New.tclMAP (fun (a,b,cl) ->
          Proofview.Goal.enter { enter = begin fun gl ->
          let env = Proofview.Goal.env gl in
          let sigma = Tacmach.New.project gl in      
          onOpenInductionArg env sigma (fun clear_flag a ->
            induction_gen clear_flag false with_evars None (a,b) cl) a
          end }) l)
    | Some elim ->
      (* Several induction hyps with induction scheme *)
      let finish_evar_resolution f =
        let ((c, lbind), sigma') = run_delayed env sigma f in
        let pending = (sigma,sigma') in
	if lbind != NoBindings then
	  error "'with' clause not supported here.";
	let sigma' = Sigma.Unsafe.of_evar_map sigma' in
        let Sigma (c, _, _) = finish_evar_resolution env sigma' (pending,c) in
        c
      in
      let lc = List.map (on_pi1 (map_induction_arg finish_evar_resolution)) lc in
      let newlc =
        List.map (fun (x,(eqn,names),cls) ->
          if cls != None then error "'in' clause not yet supported here.";
	  match x with (* FIXME: should we deal with ElimOnIdent? *)
          | _clear_flag,ElimOnConstr x ->
              if eqn <> None then error "'eqn' clause not supported here.";
              (x,names)
	  | _ -> error "Don't know where to find some argument.")
	  lc in
      (* Check that "as", if any, is given only on the last argument *)
      let names,rest = List.sep_last (List.map snd newlc) in
      if List.exists (fun n -> not (Option.is_empty n)) rest then
        error "'as' clause with multiple arguments and 'using' clause can only occur last.";
      let newlc = List.map (fun (x,_) -> (x,None)) newlc in
      induction_gen_l isrec with_evars elim names newlc
    end }

let induction ev clr c l e =
  induction_gen clr true ev e 
    (((Evd.empty,Evd.empty),(c,NoBindings)),(None,l)) None

let destruct ev clr c l e =
  induction_gen clr false ev e
    (((Evd.empty,Evd.empty),(c,NoBindings)),(None,l)) None

(* The registered tactic, which calls the default elimination
 * if no elimination constant is provided. *)

(* Induction tactics *)

(* This was Induction before 6.3 (induction only in quantified premisses) *)
let simple_induct_id s = Tacticals.New.tclTHEN (intros_until_id s) (Tacticals.New.onLastHyp simplest_elim)
let simple_induct_nodep n = Tacticals.New.tclTHEN (intros_until_n n) (Tacticals.New.onLastHyp simplest_elim)

let simple_induct = function
  | NamedHyp id -> simple_induct_id id
  | AnonHyp n -> simple_induct_nodep n

(* Destruction tactics *)

let simple_destruct_id s    =
  (Tacticals.New.tclTHEN (intros_until_id s) (Tacticals.New.onLastHyp simplest_case))
let simple_destruct_nodep n =
  (Tacticals.New.tclTHEN (intros_until_n n)    (Tacticals.New.onLastHyp simplest_case))

let simple_destruct = function
  | NamedHyp id -> simple_destruct_id id
  | AnonHyp n -> simple_destruct_nodep n

(*
 *  Eliminations giving the type instead of the proof.
 * These tactics use the default elimination constant and
 * no substitutions at all.
 * May be they should be integrated into Elim ...
 *)

let elim_scheme_type elim t =
  Proofview.Goal.nf_enter { enter = begin fun gl ->
  let clause = Tacmach.New.of_old (fun gl -> mk_clenv_type_of gl elim) gl in
  match kind_of_term (last_arg clause.templval.rebus) with
    | Meta mv ->
        let clause' =
	  (* t is inductive, then CUMUL or CONV is irrelevant *)
	  clenv_unify ~flags:(elim_flags ()) Reduction.CUMUL t
            (clenv_meta_type clause mv) clause in
	Clenvtac.res_pf clause' ~flags:(elim_flags ()) ~with_evars:false
    | _ -> anomaly (Pp.str "elim_scheme_type")
  end }

let elim_type t =
  Proofview.Goal.s_enter { s_enter = begin fun gl ->
  let (ind,t) = Tacmach.New.pf_apply reduce_to_atomic_ind gl t in
  let evd, elimc = find_ind_eliminator (fst ind) (Tacticals.New.elimination_sort_of_goal gl) gl in
  Sigma.Unsafe.of_pair (elim_scheme_type elimc t, evd)
  end }

let case_type t =
  Proofview.Goal.s_enter { s_enter = begin fun gl ->
  let sigma = Proofview.Goal.sigma gl in
  let env = Tacmach.New.pf_env gl in
  let (ind,t) = reduce_to_atomic_ind env (Sigma.to_evar_map sigma) t in
  let s = Tacticals.New.elimination_sort_of_goal gl in
  let Sigma (elimc, evd, p) = build_case_analysis_scheme_default env sigma ind s in
  Sigma (elim_scheme_type elimc t, evd, p)
  end }


(************************************************)
(*  Tactics related with logic connectives      *)
(************************************************)

(* Reflexivity tactics *)

let (forward_setoid_reflexivity, setoid_reflexivity) = Hook.make ()

let maybe_betadeltaiota_concl allowred gl =
  let concl = Tacmach.New.pf_nf_concl gl in
  let sigma = Tacmach.New.project gl in
  if not allowred then concl
  else
    let env = Proofview.Goal.env gl in
    whd_betadeltaiota env sigma concl

let reflexivity_red allowred =
  Proofview.Goal.enter { enter = begin fun gl ->
  (* PL: usual reflexivity don't perform any reduction when searching
     for an equality, but we may need to do some when called back from
     inside setoid_reflexivity (see Optimize cases in setoid_replace.ml). *)
    let concl = maybe_betadeltaiota_concl allowred gl in
    match match_with_equality_type concl with
    | None -> Proofview.tclZERO NoEquationFound
    | Some _ -> one_constructor 1 NoBindings
  end }

let reflexivity =
  Proofview.tclORELSE
    (reflexivity_red false)
    begin function (e, info) -> match e with
      | NoEquationFound -> Hook.get forward_setoid_reflexivity
      | e -> Proofview.tclZERO ~info e
    end

let intros_reflexivity  = (Tacticals.New.tclTHEN intros reflexivity)

(* Symmetry tactics *)

(* This tactic first tries to apply a constant named sym_eq, where eq
   is the name of the equality predicate. If this constant is not
   defined and the conclusion is a=b, it solves the goal doing (Cut
   b=a;Intro H;Case H;Constructor 1) *)

let (forward_setoid_symmetry, setoid_symmetry) = Hook.make ()

(* This is probably not very useful any longer *)
let prove_symmetry hdcncl eq_kind =
  let symc =
    match eq_kind with
    | MonomorphicLeibnizEq (c1,c2) -> mkApp(hdcncl,[|c2;c1|])
    | PolymorphicLeibnizEq (typ,c1,c2) -> mkApp(hdcncl,[|typ;c2;c1|])
    | HeterogenousEq (t1,c1,t2,c2) -> mkApp(hdcncl,[|t2;c2;t1;c1|]) in
  Tacticals.New.tclTHENFIRST (cut symc)
    (Tacticals.New.tclTHENLIST
      [ intro;
        Tacticals.New.onLastHyp simplest_case;
	one_constructor 1 NoBindings ])

let match_with_equation c =
  try
    let res = match_with_equation c in
    Proofview.tclUNIT res
  with NoEquationFound ->
    Proofview.tclZERO NoEquationFound

let symmetry_red allowred =
  Proofview.Goal.enter { enter = begin fun gl ->
  (* PL: usual symmetry don't perform any reduction when searching
     for an equality, but we may need to do some when called back from
     inside setoid_reflexivity (see Optimize cases in setoid_replace.ml). *)
  let concl = maybe_betadeltaiota_concl allowred gl in
  match_with_equation concl >>= fun with_eqn ->
  match with_eqn with
  | Some eq_data,_,_ ->
      Tacticals.New.tclTHEN
        (convert_concl_no_check concl DEFAULTcast)
        (Tacticals.New.pf_constr_of_global eq_data.sym apply)
  | None,eq,eq_kind -> prove_symmetry eq eq_kind
  end }

let symmetry =
  Proofview.tclORELSE
    (symmetry_red false)
    begin function (e, info) -> match e with
      | NoEquationFound -> Hook.get forward_setoid_symmetry
      | e -> Proofview.tclZERO ~info e
    end

let (forward_setoid_symmetry_in, setoid_symmetry_in) = Hook.make ()


let symmetry_in id =
  Proofview.Goal.enter { enter = begin fun gl ->
  let ctype = Tacmach.New.pf_unsafe_type_of gl (mkVar id) in
  let sign,t = decompose_prod_assum ctype in
  Proofview.tclORELSE
    begin
      match_with_equation t >>= fun (_,hdcncl,eq) ->
        let symccl = match eq with
          | MonomorphicLeibnizEq (c1,c2) -> mkApp (hdcncl, [| c2; c1 |])
          | PolymorphicLeibnizEq (typ,c1,c2) -> mkApp (hdcncl, [| typ; c2; c1 |])
          | HeterogenousEq (t1,c1,t2,c2) -> mkApp (hdcncl, [| t2; c2; t1; c1 |]) in
        Tacticals.New.tclTHENS (cut (it_mkProd_or_LetIn symccl sign))
          [ intro_replacing id;
            Tacticals.New.tclTHENLIST [ intros; symmetry; apply (mkVar id); assumption ] ]
    end
    begin function (e, info) -> match e with
      | NoEquationFound -> Hook.get forward_setoid_symmetry_in id
      | e -> Proofview.tclZERO ~info e
    end
  end }

let intros_symmetry =
  Tacticals.New.onClause
    (function
      | None -> Tacticals.New.tclTHEN intros symmetry
      | Some id -> symmetry_in id)

(* Transitivity tactics *)

(* This tactic first tries to apply a constant named eq_trans, where eq
   is the name of the equality predicate. If this constant is not
   defined and the conclusion is a=b, it solves the goal doing
   Cut x1=x2;
       [Cut x2=x3; [Intros e1 e2; Case e2;Assumption
                    | Idtac]
       | Idtac]
   --Eduardo (19/8/97)
*)

let (forward_setoid_transitivity, setoid_transitivity) = Hook.make ()


(* This is probably not very useful any longer *)
let prove_transitivity hdcncl eq_kind t =
  Proofview.Goal.enter { enter = begin fun gl ->
  let (eq1,eq2) = match eq_kind with
  | MonomorphicLeibnizEq (c1,c2) ->
      mkApp (hdcncl, [| c1; t|]), mkApp (hdcncl, [| t; c2 |])
  | PolymorphicLeibnizEq (typ,c1,c2) ->
      mkApp (hdcncl, [| typ; c1; t |]), mkApp (hdcncl, [| typ; t; c2 |])
  | HeterogenousEq (typ1,c1,typ2,c2) ->
      let env = Proofview.Goal.env gl in
      let sigma = Tacmach.New.project gl in
      let type_of = Typing.unsafe_type_of env sigma in
      let typt = type_of t in
        (mkApp(hdcncl, [| typ1; c1; typt ;t |]),
         mkApp(hdcncl, [| typt; t; typ2; c2 |]))
  in
  Tacticals.New.tclTHENFIRST (cut eq2)
    (Tacticals.New.tclTHENFIRST (cut eq1)
       (Tacticals.New.tclTHENLIST
	  [ Tacticals.New.tclDO 2 intro;
	    Tacticals.New.onLastHyp simplest_case;
	    assumption ]))
  end }

let transitivity_red allowred t =
  Proofview.Goal.enter { enter = begin fun gl ->
  (* PL: usual transitivity don't perform any reduction when searching
     for an equality, but we may need to do some when called back from
     inside setoid_reflexivity (see Optimize cases in setoid_replace.ml). *)
  let concl = maybe_betadeltaiota_concl allowred gl in
  match_with_equation concl >>= fun with_eqn ->
  match with_eqn with
  | Some eq_data,_,_ ->
      Tacticals.New.tclTHEN
        (convert_concl_no_check concl DEFAULTcast)
        (match t with
	  | None -> Tacticals.New.pf_constr_of_global eq_data.trans eapply
	  | Some t -> Tacticals.New.pf_constr_of_global eq_data.trans (fun trans -> apply_list [trans;t]))
   | None,eq,eq_kind ->
      match t with
      | None -> Tacticals.New.tclZEROMSG (str"etransitivity not supported for this relation.")
      | Some t -> prove_transitivity eq eq_kind t
  end }

let transitivity_gen t =
  Proofview.tclORELSE
    (transitivity_red false t)
    begin function (e, info) -> match e with
      | NoEquationFound -> Hook.get forward_setoid_transitivity t
      | e -> Proofview.tclZERO ~info e
    end

let etransitivity = transitivity_gen None
let transitivity t = transitivity_gen (Some t)

let intros_transitivity  n  = Tacticals.New.tclTHEN intros (transitivity_gen n)

(* tactical to save as name a subproof such that the generalisation of
   the current goal, abstracted with respect to the local signature,
   is solved by tac *)

(** d1 is the section variable in the global context, d2 in the goal context *)
let interpretable_as_section_decl evd d1 d2 = match d2,d1 with
  | (_,Some _,_), (_,None,_) -> false
  | (_,Some b1,t1), (_,Some b2,t2) -> 
    e_eq_constr_univs evd b1 b2 && e_eq_constr_univs evd t1 t2
  | (_,None,t1), (_,_,t2) -> e_eq_constr_univs evd t1 t2

let rec decompose len c t accu =
  if len = 0 then (c, t, accu)
  else match kind_of_term c, kind_of_term t with 
  | Lambda (na, u, c), Prod (_, _, t) ->
    decompose (pred len) c t ((na, None, u) :: accu)
  | LetIn (na, b, u, c), LetIn (_, _, _, t) ->
    decompose (pred len) c t ((na, Some b, u) :: accu)
  | _ -> assert false

let rec shrink ctx sign c t accu = match ctx, sign with
| [], [] -> (c, t, accu)
| p :: ctx, (id, _, _) :: sign ->
  if noccurn 1 c then
    let c = subst1 mkProp c in
    let t = subst1 mkProp t in
    shrink ctx sign c t accu
  else
    let c = mkLambda_or_LetIn p c in
    let t = mkProd_or_LetIn p t in
    let accu = match p with
    | (_, None, _) -> mkVar id :: accu
    | (_, Some _, _) -> accu
    in
    shrink ctx sign c t accu
| _ -> assert false

let shrink_entry sign const =
  let open Entries in
  let typ = match const.const_entry_type with
  | None -> assert false
  | Some t -> t
  in
  (** The body has been forced by the call to [build_constant_by_tactic] *)
  let () = assert (Future.is_over const.const_entry_body) in
  let ((body, uctx), eff) = Future.force const.const_entry_body in
  let (body, typ, ctx) = decompose (List.length sign) body typ [] in
  let (body, typ, args) = shrink ctx sign body typ [] in
  let const = { const with
    const_entry_body = Future.from_val ((body, uctx), eff);
    const_entry_type = Some typ;
  } in
  (const, args)

let abstract_subproof id gk tac =
  let open Tacticals.New in
  let open Tacmach.New in
  let open Proofview.Notations in
  Proofview.Goal.nf_s_enter { s_enter = begin fun gl ->
  let sigma = Proofview.Goal.sigma gl in
  let current_sign = Global.named_context()
  and global_sign = Proofview.Goal.hyps gl in
  let sigma = Sigma.to_evar_map sigma in
  let evdref = ref sigma in
  let sign,secsign =
    List.fold_right
      (fun (id,_,_ as d) (s1,s2) ->
	if mem_named_context id current_sign &&
          interpretable_as_section_decl evdref (Context.lookup_named id current_sign) d
        then (s1,push_named_context_val d s2)
	else (add_named_decl d s1,s2))
      global_sign (empty_named_context,empty_named_context_val) in
  let id = next_global_ident_away id (pf_ids_of_hyps gl) in
  let concl = it_mkNamedProd_or_LetIn (Proofview.Goal.concl gl) sign in
  let concl =
    try flush_and_check_evars !evdref concl
    with Uninstantiated_evar _ ->
      error "\"abstract\" cannot handle existentials." in

  let evd, ctx, concl =
    (* FIXME: should be done only if the tactic succeeds *)
    let evd, nf = nf_evars_and_universes !evdref in
    let ctx = Evd.universe_context_set evd in
      evd, ctx, nf concl
  in
  let solve_tac = tclCOMPLETE (tclTHEN (tclDO (List.length sign) intro) tac) in
  let ectx = Evd.evar_universe_context evd in
  let (const, safe, ectx) =
    try Pfedit.build_constant_by_tactic ~goal_kind:gk id ectx secsign concl solve_tac
    with Logic_monad.TacticFailure e as src ->
    (* if the tactic [tac] fails, it reports a [TacticFailure e],
       which is an error irrelevant to the proof system (in fact it
       means that [e] comes from [tac] failing to yield enough
       success). Hence it reraises [e]. *)
    let (_, info) = Errors.push src in
    iraise (e, info)
  in
  let const, args =
    if !shrink_abstract then shrink_entry sign const
    else (const, List.rev (instance_from_named_context sign))
  in
  let cd = Entries.DefinitionEntry const in
  let decl = (cd, IsProof Lemma) in
  (** ppedrot: seems legit to have abstracted subproofs as local*)
  let cst = Declare.declare_constant ~internal:Declare.InternalTacticRequest ~local:true id decl in
  (* let evd, lem = Evd.fresh_global (Global.env ()) evd (ConstRef cst) in *)
  let lem, ctx = Universes.unsafe_constr_of_global (ConstRef cst) in
  let evd = Evd.set_universe_context evd ectx in
  let open Safe_typing in
  let eff = private_con_of_con (Global.safe_env ()) cst in
  let effs = add_private eff
    Entries.(snd (Future.force const.const_entry_body)) in
  let solve =
    Proofview.tclEFFECTS effs <*>
    new_exact_no_check (applist (lem, args))
  in
  let tac = if not safe then Proofview.mark_as_unsafe <*> solve else solve in
  Sigma.Unsafe.of_pair (tac, evd)
  end }

let anon_id = Id.of_string "anonymous"

let tclABSTRACT name_op tac =
  let open Proof_global in
  let default_gk = (Global, false, Proof Theorem) in
  let s, gk = match name_op with
    | Some s ->
      (try let _, gk, _ = current_proof_statement () in s, gk
       with NoCurrentProof -> s, default_gk)
    | None   ->
      let name, gk =
	try let name, gk, _ = current_proof_statement () in name, gk
	with NoCurrentProof -> anon_id, default_gk in
      add_suffix name "_subproof", gk
  in
  abstract_subproof s gk tac

let unify ?(state=full_transparent_state) x y =
  Proofview.Goal.nf_s_enter { s_enter = begin fun gl ->
  let sigma = Proofview.Goal.sigma gl in
  try
    let core_flags =
      { (default_unify_flags ()).core_unify_flags with
	modulo_delta = state;
	modulo_conv_on_closed_terms = Some state} in
    (* What to do on merge and subterm flags?? *)
    let flags = { (default_unify_flags ()) with
      core_unify_flags = core_flags;
      merge_unify_flags = core_flags;
      subterm_unify_flags = { core_flags with modulo_delta = empty_transparent_state } }
    in
    let sigma = Sigma.to_evar_map sigma in
    let sigma = w_unify (Tacmach.New.pf_env gl) sigma Reduction.CONV ~flags x y in
    Sigma.Unsafe.of_pair (Proofview.tclUNIT (), sigma)
  with e when Errors.noncritical e ->
    Sigma.here (Tacticals.New.tclFAIL 0 (str"Not unifiable")) sigma
  end }

module Simple = struct
  (** Simplified version of some of the above tactics *)

  let intro x = intro_move (Some x) MoveLast

  let generalize_gen cl =
    generalize_gen (List.map (on_fst Redexpr.out_with_occurrences) cl)
  let generalize cl =
    generalize_gen (List.map (fun c -> ((AllOccurrences,c),Names.Anonymous))
                        cl)

  let apply c =
    apply_with_bindings_gen false false [None,(Loc.ghost,(c,NoBindings))]
  let eapply c =
    apply_with_bindings_gen false true [None,(Loc.ghost,(c,NoBindings))]
  let elim c   = elim false None (c,NoBindings) None
  let case   c = general_case_analysis false None (c,NoBindings)

  let apply_in id c =
    apply_in false false None id [None,(Loc.ghost, (c, NoBindings))] None

end


(** Tacticals defined directly in term of Proofview *)
module New = struct
  open Proofview.Notations

  let exact_proof c = Proofview.V82.tactic (exact_proof c)

  open Genredexpr
  open Locus

  let reduce_after_refine =
    Proofview.V82.tactic (reduce
      (Lazy {rBeta=true;rIota=true;rZeta=false;rDelta=false;rConst=[]})
      {onhyps=None; concl_occs=AllOccurrences })

  let refine ?unsafe c =
    Proofview.Refine.refine ?unsafe c <*>
    reduce_after_refine
end<|MERGE_RESOLUTION|>--- conflicted
+++ resolved
@@ -179,15 +179,9 @@
     let inst = List.map (fun (id, _, _) -> mkVar id) (named_context env) in
     let ninst = mkRel 1 :: inst in
     let nb = subst1 (mkVar id) b in
-<<<<<<< HEAD
-    let sigma, ev = new_evar_instance nctx sigma nb ~store ninst in
+    let sigma, ev = new_evar_instance nctx sigma nb ~principal:true ~store ninst in
     Sigma.Unsafe.of_pair (mkNamedLambda_or_LetIn (id, c, t) ev, sigma)
   end }
-=======
-    let sigma, ev = new_evar_instance nctx sigma nb ~principal:true ~store ninst in
-    sigma, mkNamedLambda_or_LetIn (id, c, t) ev
-  end
->>>>>>> ab1d8792
 
 let introduction ?(check=true) id =
   Proofview.Goal.enter { enter = begin fun gl ->
@@ -1873,17 +1867,10 @@
       check_is_type env concl msg
     in
     check_hyps <*> check_concl <*>
-<<<<<<< HEAD
     Proofview.Refine.refine ~unsafe:true { run = begin fun sigma ->
-      Evarutil.new_evar env sigma concl
+      Evarutil.new_evar env sigma ~principal:true concl
     end }
   end }
-=======
-    Proofview.Refine.refine ~unsafe:true begin fun sigma ->
-      Evarutil.new_evar env sigma ~principal:true concl
-    end
-  end
->>>>>>> ab1d8792
 
 let clear_wildcards ids =
   Proofview.V82.tactic (tclMAP (fun (loc,id) gl ->
@@ -2395,19 +2382,15 @@
 let letin_tac_gen with_eq (id,depdecls,lastlhyp,ccl,c) ty =
   Proofview.Goal.s_enter { s_enter = begin fun gl ->
     let sigma = Proofview.Goal.sigma gl in
-<<<<<<< HEAD
     let env = Proofview.Goal.env gl in
-    let t = match ty with Some t -> t | _ -> typ_of env sigma c in
-    let Sigma ((newcl, eq_tac), sigma, p) = match with_eq with
-=======
-    let (sigma, t) = match ty with
-    | Some t -> (sigma, t)
+    let Sigma (t, sigma, p) = match ty with
+    | Some t -> Sigma.here t sigma
     | None ->
       let t = typ_of env sigma c in
-      Evarsolve.refresh_universes ~onlyalg:true (Some false) env sigma t
+      let sigma, c = Evarsolve.refresh_universes ~onlyalg:true (Some false) env (Sigma.to_evar_map sigma) t in
+      Sigma.Unsafe.of_pair (c, sigma)
     in
-    let eq_tac gl = match with_eq with
->>>>>>> ab1d8792
+    let Sigma ((newcl, eq_tac), sigma, q) = match with_eq with
       | Some (lr,(loc,ido)) ->
           let heq = match ido with
             | IntroAnonymous -> new_fresh_id [id] (add_prefix "Heq" id) gl
@@ -2438,7 +2421,7 @@
         Tacticals.New.tclMAP convert_hyp_no_check depdecls;
         eq_tac ]
     in
-    Sigma (tac, sigma, p)
+    Sigma (tac, sigma, p +> q)
   end }
 
 let insert_before decls lasthyp env =
@@ -2666,23 +2649,14 @@
 	    generalize_goal_gen env ids i o t cl, args)
 	0 lconstr ((concl, sigma), [])
     in
-<<<<<<< HEAD
     let tac =
 	Proofview.Refine.refine { run = begin fun sigma ->
-          let Sigma (ev, sigma, p) = Evarutil.new_evar env sigma newcl in
+          let Sigma (ev, sigma, p) = Evarutil.new_evar env sigma ~principal:true newcl in
           Sigma ((applist (ev, args)), sigma, p)
 	end }
     in
     Sigma.Unsafe.of_pair (tac, sigma)
   end }
-=======
-      Proofview.Unsafe.tclEVARS sigma <*>
-	Proofview.Refine.refine begin fun sigma ->
-          let (sigma, ev) = Evarutil.new_evar env sigma ~principal:true newcl in
-            (sigma, (applist (ev, args)))
-	end
-  end
->>>>>>> ab1d8792
 
 let generalize_gen lconstr =
   generalize_gen_let (List.map (fun ((occs,c),na) ->
