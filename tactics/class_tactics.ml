--- conflicted
+++ resolved
@@ -603,13 +603,8 @@
     List.fold_left
       (fun hints hyp ->
         let consider =
-<<<<<<< HEAD
+          not only_classes ||
           try let t = hyp |> NamedDecl.get_id |> Global.lookup_named |> NamedDecl.get_type in
-=======
-          not only_classes ||
-          let open Context.Named.Declaration in
-          try let t = Global.lookup_named (get_id hyp) |> get_type in
->>>>>>> ce1e1dba
               (* Section variable, reindex only if the type changed *)
               not (EConstr.eq_constr (project g) (EConstr.of_constr t) (NamedDecl.get_type hyp))
           with Not_found -> true
