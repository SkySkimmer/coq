--- conflicted
+++ resolved
@@ -569,17 +569,11 @@
 
 let rec find_dependency_list sigma tmblock = function
   | [] -> []
-<<<<<<< HEAD
-  | (used,tdeps,d)::rest ->
+  | (used,tdeps,tm,d)::rest ->
       let deps = find_dependency_list sigma tmblock rest in
       if used && List.exists (fun x -> dependent_decl sigma x d) tmblock
-=======
-  | (used,tdeps,tm,d)::rest ->
-      let deps = find_dependency_list tmblock rest in
-      if used && List.exists (fun x -> dependent_decl x d) tmblock
->>>>>>> 727ef1bd
       then
-        match kind_of_term tm with
+        match EConstr.kind sigma tm with
         | Rel n -> List.add_set Int.equal n (List.union Int.equal deps tdeps)
         | _ -> List.union Int.equal deps tdeps
       else deps
@@ -590,15 +584,9 @@
   then ((true ,deps,tm,d)::nextlist)
   else ((false,[]  ,tm,d)::nextlist)
 
-<<<<<<< HEAD
 let find_dependencies_signature sigma deps_in_rhs typs =
   let l = List.fold_right2 (find_dependencies sigma) deps_in_rhs typs [] in
-  List.map (fun (_,deps,_) -> deps) l
-=======
-let find_dependencies_signature deps_in_rhs typs =
-  let l = List.fold_right2 find_dependencies deps_in_rhs typs [] in
   List.map (fun (_,deps,_,_) -> deps) l
->>>>>>> 727ef1bd
 
 (* Assume we had terms t1..tq to match in a context xp:Tp,...,x1:T1 |-
    and xn:Tn has just been regeneralized into x:Tn so that the terms
